// Copyright 2013 The Flutter Authors. All rights reserved.
// Use of this source code is governed by a BSD-style license that can be
// found in the LICENSE file.

import 'dart:async';
import 'dart:io' as io;

import 'package:file/file.dart';
import 'package:path/path.dart' as p;
import 'package:platform/platform.dart';

import 'common/core.dart';
import 'common/plugin_command.dart';
import 'common/plugin_utils.dart';
import 'common/process_runner.dart';

/// Key for IPA.
const String kIpa = 'ipa';

/// Key for APK.
const String kApk = 'apk';

/// A command to build the example applications for packages.
class BuildExamplesCommand extends PluginCommand {
  /// Creates an instance of the build command.
  BuildExamplesCommand(
    Directory packagesDir, {
    ProcessRunner processRunner = const ProcessRunner(),
  }) : super(packagesDir, processRunner: processRunner) {
    argParser.addFlag(kPlatformLinux, defaultsTo: false);
    argParser.addFlag(kPlatformMacos, defaultsTo: false);
    argParser.addFlag(kPlatformWeb, defaultsTo: false);
    argParser.addFlag(kPlatformWindows, defaultsTo: false);
<<<<<<< HEAD
    argParser.addFlag(kPlatformWinUwp, defaultsTo: false);
=======
>>>>>>> e83a6833
    argParser.addFlag(kIpa, defaultsTo: io.Platform.isMacOS);
    argParser.addFlag(kApk);
    argParser.addOption(
      kEnableExperiment,
      defaultsTo: '',
      help: 'Enables the given Dart SDK experiments.',
    );
  }

  @override
  final String name = 'build-examples';

  @override
  final String description =
      'Builds all example apps (IPA for iOS and APK for Android).\n\n'
      'This command requires "flutter" to be in your path.';

  @override
  Future<void> run() async {
    final List<String> platformSwitches = <String>[
      kApk,
      kIpa,
      kPlatformLinux,
      kPlatformMacos,
      kPlatformWeb,
      kPlatformWindows,
<<<<<<< HEAD
      kPlatformWinUwp,
=======
>>>>>>> e83a6833
    ];
    if (!platformSwitches.any((String platform) => getBoolArg(platform))) {
      print(
          'None of ${platformSwitches.map((String platform) => '--$platform').join(', ')} '
          'were specified, so not building anything.');
      return;
    }
    final String flutterCommand =
        const LocalPlatform().isWindows ? 'flutter.bat' : 'flutter';

    final String enableExperiment = getStringArg(kEnableExperiment);

    final List<String> failingPackages = <String>[];
    await for (final Directory plugin in getPlugins()) {
      for (final Directory example in getExamplesForPlugin(plugin)) {
        final String packageName =
            p.relative(example.path, from: packagesDir.path);

        if (getBoolArg(kPlatformLinux)) {
          print('\nBUILDING Linux for $packageName');
          if (isLinuxPlugin(plugin)) {
            final int buildExitCode = await processRunner.runAndStream(
                flutterCommand,
                <String>[
                  'build',
                  kPlatformLinux,
                  if (enableExperiment.isNotEmpty)
                    '--enable-experiment=$enableExperiment',
                ],
                workingDir: example);
            if (buildExitCode != 0) {
              failingPackages.add('$packageName (linux)');
            }
          } else {
            print('Linux is not supported by this plugin');
          }
        }

        if (getBoolArg(kPlatformMacos)) {
          print('\nBUILDING macOS for $packageName');
          if (isMacOsPlugin(plugin)) {
            final int exitCode = await processRunner.runAndStream(
                flutterCommand,
                <String>[
                  'build',
                  kPlatformMacos,
                  if (enableExperiment.isNotEmpty)
                    '--enable-experiment=$enableExperiment',
                ],
                workingDir: example);
            if (exitCode != 0) {
              failingPackages.add('$packageName (macos)');
            }
          } else {
            print('macOS is not supported by this plugin');
          }
        }

        if (getBoolArg(kPlatformWeb)) {
          print('\nBUILDING web for $packageName');
          if (isWebPlugin(plugin)) {
            final int buildExitCode = await processRunner.runAndStream(
                flutterCommand,
                <String>[
                  'build',
                  kPlatformWeb,
                  if (enableExperiment.isNotEmpty)
                    '--enable-experiment=$enableExperiment',
                ],
                workingDir: example);
            if (buildExitCode != 0) {
              failingPackages.add('$packageName (web)');
            }
          } else {
            print('Web is not supported by this plugin');
          }
        }

        if (getBoolArg(kPlatformWindows)) {
<<<<<<< HEAD
          print('\nBUILDING Windows (Win32) for $packageName');
          if (isWindowsPlugin(plugin, variant: kPlatformVariantWin32)) {
=======
          print('\nBUILDING Windows for $packageName');
          if (isWindowsPlugin(plugin)) {
>>>>>>> e83a6833
            final int buildExitCode = await processRunner.runAndStream(
                flutterCommand,
                <String>[
                  'build',
                  kPlatformWindows,
                  if (enableExperiment.isNotEmpty)
                    '--enable-experiment=$enableExperiment',
                ],
                workingDir: example);
            if (buildExitCode != 0) {
              failingPackages.add('$packageName (windows)');
            }
          } else {
            print('Win32 is not supported by this plugin');
          }
        }

        if (getBoolArg(kPlatformWinUwp)) {
          print('\nBUILDING UWP for $packageName');
          if (isWindowsPlugin(plugin, variant: kPlatformVariantWinUwp)) {
            // The UWP template is not yet stable, so the UWP directory
            // needs to be created on the fly with 'flutter create .'
            final Directory uwpFolder = example.childDirectory('uwp');
            bool exampleCreated = false;
            if (!uwpFolder.existsSync()) {
              print('Creating temporary winuwp folder');
              final int exampleCreateCode = await processRunner.runAndStream(
                  flutterCommand, <String>['create', '--platforms=winuwp', '.'],
                  workingDir: example);
              if (exampleCreateCode == 0) {
                exampleCreated = true;
              }
            }
            final int buildExitCode = await processRunner.runAndStream(
                flutterCommand,
                <String>[
                  'build',
                  kPlatformWinUwp,
                  if (enableExperiment.isNotEmpty)
                    '--enable-experiment=$enableExperiment',
                ],
                workingDir: example);
            if (buildExitCode != 0) {
              failingPackages.add('$packageName (UWP)');
            }
            if (exampleCreated && uwpFolder.existsSync()) {
              print('Cleaning up temporary winuwp folder');
              uwpFolder.deleteSync(recursive: true);
            }
          } else {
            print('UWP is not supported by this plugin');
          }
        }

        if (getBoolArg(kIpa)) {
          print('\nBUILDING IPA for $packageName');
          if (isIosPlugin(plugin)) {
            final int exitCode = await processRunner.runAndStream(
                flutterCommand,
                <String>[
                  'build',
                  'ios',
                  '--no-codesign',
                  if (enableExperiment.isNotEmpty)
                    '--enable-experiment=$enableExperiment',
                ],
                workingDir: example);
            if (exitCode != 0) {
              failingPackages.add('$packageName (ipa)');
            }
          } else {
            print('iOS is not supported by this plugin');
          }
        }

        if (getBoolArg(kApk)) {
          print('\nBUILDING APK for $packageName');
          if (isAndroidPlugin(plugin)) {
            final int exitCode = await processRunner.runAndStream(
                flutterCommand,
                <String>[
                  'build',
                  'apk',
                  if (enableExperiment.isNotEmpty)
                    '--enable-experiment=$enableExperiment',
                ],
                workingDir: example);
            if (exitCode != 0) {
              failingPackages.add('$packageName (apk)');
            }
          } else {
            print('Android is not supported by this plugin');
          }
        }
      }
    }
    print('\n\n');

    if (failingPackages.isNotEmpty) {
      print('The following build are failing (see above for details):');
      for (final String package in failingPackages) {
        print(' * $package');
      }
      throw ToolExit(1);
    }

    print('All builds successful!');
  }
}<|MERGE_RESOLUTION|>--- conflicted
+++ resolved
@@ -31,10 +31,7 @@
     argParser.addFlag(kPlatformMacos, defaultsTo: false);
     argParser.addFlag(kPlatformWeb, defaultsTo: false);
     argParser.addFlag(kPlatformWindows, defaultsTo: false);
-<<<<<<< HEAD
     argParser.addFlag(kPlatformWinUwp, defaultsTo: false);
-=======
->>>>>>> e83a6833
     argParser.addFlag(kIpa, defaultsTo: io.Platform.isMacOS);
     argParser.addFlag(kApk);
     argParser.addOption(
@@ -61,10 +58,7 @@
       kPlatformMacos,
       kPlatformWeb,
       kPlatformWindows,
-<<<<<<< HEAD
       kPlatformWinUwp,
-=======
->>>>>>> e83a6833
     ];
     if (!platformSwitches.any((String platform) => getBoolArg(platform))) {
       print(
@@ -144,13 +138,8 @@
         }
 
         if (getBoolArg(kPlatformWindows)) {
-<<<<<<< HEAD
           print('\nBUILDING Windows (Win32) for $packageName');
-          if (isWindowsPlugin(plugin, variant: kPlatformVariantWin32)) {
-=======
-          print('\nBUILDING Windows for $packageName');
-          if (isWindowsPlugin(plugin)) {
->>>>>>> e83a6833
+          if (isWindowsPlugin(plugin, variant: platformVariantWin32)) {
             final int buildExitCode = await processRunner.runAndStream(
                 flutterCommand,
                 <String>[
@@ -170,7 +159,7 @@
 
         if (getBoolArg(kPlatformWinUwp)) {
           print('\nBUILDING UWP for $packageName');
-          if (isWindowsPlugin(plugin, variant: kPlatformVariantWinUwp)) {
+          if (isWindowsPlugin(plugin, variant: platformVariantWinUwp)) {
             // The UWP template is not yet stable, so the UWP directory
             // needs to be created on the fly with 'flutter create .'
             final Directory uwpFolder = example.childDirectory('uwp');
