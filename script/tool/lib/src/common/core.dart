// Copyright 2013 The Flutter Authors. All rights reserved.
// Use of this source code is governed by a BSD-style license that can be
// found in the LICENSE file.

import 'package:colorize/colorize.dart';
import 'package:file/file.dart';
import 'package:yaml/yaml.dart';

/// The signature for a print handler for commands that allow overriding the
/// print destination.
typedef Print = void Function(Object? object);

<<<<<<< HEAD
/// Key for APK (Android) platform.
const String kPlatformAndroid = 'android';

/// Key for IPA (iOS) platform.
const String kPlatformIos = 'ios';
=======
/// Key for windows platform.
const String kPlatformWindows = 'windows';

/// Key for macos platform.
const String kPlatformMacos = 'macos';
>>>>>>> e83a6833

/// Key for linux platform.
const String kPlatformLinux = 'linux';

<<<<<<< HEAD
/// Key for macos platform.
const String kPlatformMacos = 'macos';

/// Key for Web platform.
const String kPlatformWeb = 'web';

/// Key for windows platform.
///
/// Note that this corresponds to the Win32 variant for flutter commands like
/// `build` and `run`, but is a general platform containing all Windows
/// variants for purposes of the `platform` section of a plugin pubspec).
const String kPlatformWindows = 'windows';

/// Key for WinUWP platform.
///
/// Note that winuwp is a platform for the purposes of flutter commands like
/// `build` and `run`, but a variant of the `windows` platform for the purposes
/// of plugin pubspecs).
const String kPlatformWinUwp = 'winuwp';

/// Key for Win32 variant of the Windows platform.
const String kPlatformVariantWin32 = 'win32';

/// Key for UWP variant of the Windows platform.
///
/// See the note on [kPlatformWinUwp].
const String kPlatformVariantWinUwp = 'winuwp';
=======
/// Key for IPA (iOS) platform.
const String kPlatformIos = 'ios';

/// Key for APK (Android) platform.
const String kPlatformAndroid = 'android';

/// Key for Web platform.
const String kPlatformWeb = 'web';
>>>>>>> e83a6833

/// Key for enable experiment.
const String kEnableExperiment = 'enable-experiment';

/// Returns whether the given directory contains a Flutter package.
bool isFlutterPackage(FileSystemEntity entity) {
  if (entity is! Directory) {
    return false;
  }

  try {
    final File pubspecFile = entity.childFile('pubspec.yaml');
    final YamlMap pubspecYaml =
        loadYaml(pubspecFile.readAsStringSync()) as YamlMap;
    final YamlMap? dependencies = pubspecYaml['dependencies'] as YamlMap?;
    if (dependencies == null) {
      return false;
    }
    return dependencies.containsKey('flutter');
  } on FileSystemException {
    return false;
  } on YamlException {
    return false;
  }
}

/// Prints `errorMessage` in red.
void printError(String errorMessage) {
  final Colorize redError = Colorize(errorMessage)..red();
  print(redError);
}

/// Error thrown when a command needs to exit with a non-zero exit code.
class ToolExit extends Error {
  /// Creates a tool exit with the given [exitCode].
  ToolExit(this.exitCode);

  /// The code that the process should exit with.
  final int exitCode;
}<|MERGE_RESOLUTION|>--- conflicted
+++ resolved
@@ -10,24 +10,15 @@
 /// print destination.
 typedef Print = void Function(Object? object);
 
-<<<<<<< HEAD
 /// Key for APK (Android) platform.
 const String kPlatformAndroid = 'android';
 
 /// Key for IPA (iOS) platform.
 const String kPlatformIos = 'ios';
-=======
-/// Key for windows platform.
-const String kPlatformWindows = 'windows';
-
-/// Key for macos platform.
-const String kPlatformMacos = 'macos';
->>>>>>> e83a6833
 
 /// Key for linux platform.
 const String kPlatformLinux = 'linux';
 
-<<<<<<< HEAD
 /// Key for macos platform.
 const String kPlatformMacos = 'macos';
 
@@ -49,22 +40,12 @@
 const String kPlatformWinUwp = 'winuwp';
 
 /// Key for Win32 variant of the Windows platform.
-const String kPlatformVariantWin32 = 'win32';
+const String platformVariantWin32 = 'win32';
 
 /// Key for UWP variant of the Windows platform.
 ///
 /// See the note on [kPlatformWinUwp].
-const String kPlatformVariantWinUwp = 'winuwp';
-=======
-/// Key for IPA (iOS) platform.
-const String kPlatformIos = 'ios';
-
-/// Key for APK (Android) platform.
-const String kPlatformAndroid = 'android';
-
-/// Key for Web platform.
-const String kPlatformWeb = 'web';
->>>>>>> e83a6833
+const String platformVariantWinUwp = 'winuwp';
 
 /// Key for enable experiment.
 const String kEnableExperiment = 'enable-experiment';
