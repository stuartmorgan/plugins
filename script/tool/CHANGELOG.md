## 0.3.0

- Improved `license-check` output.

## 0.4.0

- Modified the output format of many commands
- **Breaking change**: `firebase-test-lab` no longer supports `*_e2e.dart`
  files, only `integration_test/*_test.dart`.
- Add a summary to the end of successful command runs for commands using the
  new output format.
- Fixed some cases where a failure in a command for a single package would
  immediately abort the test.
- Deprecated `--plugins` in favor of new `--packages`. `--plugins` continues to
  work for now, but will be removed in the future.
- Make `drive-examples` device detection robust against Flutter tool banners.
- `format` is now supported on Windows.

## 0.3.0

- Add a --build-id flag to `firebase-test-lab` instead of hard-coding the use of
  `CIRRUS_BUILD_ID`. `CIRRUS_BUILD_ID` is the default value for that flag, for backward
  compatibility.
- `xctest` now supports running macOS tests in addition to iOS
  - **Breaking change**: it now requires an `--ios` and/or `--macos` flag.
<<<<<<< HEAD
- `build-examples` now supports UWP plugins via a `--winuwp` flag.
=======
- **Breaking change**: `build-examples` for iOS now uses `--ios` rather than
  `--ipa`.
>>>>>>> cf80430e
- The tooling now runs in strong null-safe mode.
- `publish plugins` check against pub.dev to determine if a release should happen.
- Modified the output format of many commands
- Removed `podspec`'s `--skip` in favor of `--ignore` using the new structure.

## 0.2.0

- Remove `xctest`'s `--skip`, which is redundant with `--ignore`.

## 0.1.4

- Add a `pubspec-check` command

## 0.1.3

- Cosmetic fix to `publish-check` output
- Add a --dart-sdk option to `analyze`
- Allow reverts in `version-check`

## 0.1.2

- Add `against-pub` flag for version-check, which allows the command to check version with pub.
- Add `machine` flag for publish-check, which replaces outputs to something parsable by machines.
- Add `skip-conformation` flag to publish-plugin to allow auto publishing.
- Change `run-on-changed-packages` to consider all packages as changed if any
  files have been changed that could affect the entire repository.

## 0.1.1

- Update the allowed third-party licenses for flutter/packages.

## 0.1.0+1

- Re-add the bin/ directory.

## 0.1.0

- **NOTE**: This is no longer intended as a general-purpose package, and is now
  supported only for flutter/plugins and flutter/tools.
- Fix version checks
  - Remove handling of pre-release null-safe versions
- Fix build all for null-safe template apps
- Improve handling of web integration tests
- Supports enforcing standardized copyright files
- Improve handling of iOS tests

## v.0.0.45+3

- Pin `collection` to `1.14.13` to be able to target Flutter stable (v1.22.6).

## v.0.0.45+2

- Make `publish-plugin` to work on non-flutter packages.

## v.0.0.45+1

- Don't call `flutter format` if there are no Dart files to format.

## v.0.0.45

- Add exclude flag to exclude any plugin from further processing.

## v.0.0.44+7

- `all-plugins-app` doesn't override the AGP version.

## v.0.0.44+6

- Fix code formatting.

## v.0.0.44+5

- Remove `-v` flag on drive-examples.

## v.0.0.44+4

- Fix bug where directory isn't passed

## v.0.0.44+3

- More verbose logging

## v.0.0.44+2

- Remove pre-alpha Windows workaround to create examples on the fly.

## v.0.0.44+1

- Print packages that passed tests in `xctest` command.
- Remove printing the whole list of simulators.

## v.0.0.44

- Add 'xctest' command to run xctests.

## v.0.0.43

- Allow minor `*-nullsafety` pre release packages.

## v.0.0.42+1

- Fix test command when `--enable-experiment` is called.

## v.0.0.42

- Allow `*-nullsafety` pre release packages.

## v.0.0.41

- Support `--enable-experiment` flag in subcommands `test`, `build-examples`, `drive-examples`,
and `firebase-test-lab`.

## v.0.0.40

- Support `integration_test/` directory for `drive-examples` command

## v.0.0.39

- Support `integration_test/` directory for `package:integration_test`

## v.0.0.38

- Add C++ and ObjC++ to clang-format.

## v.0.0.37+2

- Make `http` and `http_multi_server` dependency version constraint more flexible.

## v.0.0.37+1

- All_plugin test puts the plugin dependencies into dependency_overrides.

## v.0.0.37

- Only builds mobile example apps when necessary.

## v.0.0.36+3

- Add support for Linux plugins.

## v.0.0.36+2

- Default to showing podspec lint warnings

## v.0.0.36+1

- Serialize linting podspecs.

## v.0.0.36

- Remove retry on Firebase Test Lab's call to gcloud set.
- Remove quiet flag from Firebase Test Lab's gcloud set command.
- Allow Firebase Test Lab command to continue past gcloud set network failures.
  This is a mitigation for the network service sometimes not responding,
  but it isn't actually necessary to have a network connection for this command.

## v.0.0.35+1

- Minor cleanup to the analyze test.

## v.0.0.35

- Firebase Test Lab command generates a configurable unique path suffix for results.

## v.0.0.34

- Firebase Test Lab command now only tries to configure the project once
- Firebase Test Lab command now retries project configuration up to five times.

## v.0.0.33+1

- Fixes formatting issues that got past our CI due to
  https://github.com/flutter/flutter/issues/51585.
- Changes the default package name for testing method `createFakePubspec` back
  its previous behavior.

## v.0.0.33

- Version check command now fails on breaking changes to platform interfaces.
- Updated version check test to be more flexible.

## v.0.0.32+7

- Ensure that Firebase Test Lab tests have a unique storage bucket for each test run.

## v.0.0.32+6

- Ensure that Firebase Test Lab tests have a unique storage bucket for each package.

## v.0.0.32+5

- Remove --fail-fast and --silent from lint podspec command.

## v.0.0.32+4

- Update `publish-plugin` to use `flutter pub publish` instead of just `pub
  publish`. Enforces a `pub publish` command that matches the Dart SDK in the
  user's Flutter install.

## v.0.0.32+3

- Update Firebase Testlab deprecated test device. (Pixel 3 API 28 -> Pixel 4 API 29).

## v.0.0.32+2

- Runs pub get before building macos to avoid failures.

## v.0.0.32+1

- Default macOS example builds to false. Previously they were running whenever
  CI was itself running on macOS.

## v.0.0.32

- `analyze` now asserts that the global `analysis_options.yaml` is the only one
  by default. Individual directories can be excluded from this check with the
  new `--custom-analysis` flag.

## v.0.0.31+1

- Add --skip and --no-analyze flags to podspec command.

## v.0.0.31

- Add support for macos on `DriveExamplesCommand` and `BuildExamplesCommand`.

## v.0.0.30

- Adopt pedantic analysis options, fix firebase_test_lab_test.

## v.0.0.29

- Add a command to run pod lib lint on podspec files.

## v.0.0.28

- Increase Firebase test lab timeouts to 5 minutes.

## v.0.0.27

- Run tests with `--platform=chrome` for web plugins.

## v.0.0.26

- Add a command for publishing plugins to pub.

## v.0.0.25

- Update `DriveExamplesCommand` to use `ProcessRunner`.
- Make `DriveExamplesCommand` rely on `ProcessRunner` to determine if the test fails or not.
- Add simple tests for `DriveExamplesCommand`.

## v.0.0.24

- Gracefully handle pubspec.yaml files for new plugins.
- Additional unit testing.

## v.0.0.23

- Add a test case for transitive dependency solving in the
  `create_all_plugins_app` command.

## v.0.0.22

- Updated firebase-test-lab command with updated conventions for test locations.
- Updated firebase-test-lab to add an optional "device" argument.
- Updated version-check command to always compare refs instead of using the working copy.
- Added unit tests for the firebase-test-lab and version-check commands.
- Add ProcessRunner to mock running processes for testing.

## v.0.0.21

- Support the `--plugins` argument for federated plugins.

## v.0.0.20

- Support for finding federated plugins, where one directory contains
  multiple packages for different platform implementations.

## v.0.0.19+3

- Use `package:file` for file I/O.

## v.0.0.19+2

- Use java as language when calling `flutter create`.

## v.0.0.19+1

- Rename command for `CreateAllPluginsAppCommand`.

## v.0.0.19

- Use flutter create to build app testing plugin compilation.

## v.0.0.18+2

- Fix `.travis.yml` file name in `README.md`.

## v0.0.18+1

- Skip version check if it contains `publish_to: none`.

## v0.0.18

- Add option to exclude packages from generated pubspec command.

## v0.0.17+4

- Avoid trying to version-check pubspecs that are missing a version.

## v0.0.17+3

- version-check accounts for [pre-1.0 patch versions](https://github.com/flutter/flutter/issues/35412).

## v0.0.17+2

- Fix exception handling for version checker

## v0.0.17+1

- Fix bug where we used a flag instead of an option

## v0.0.17

- Add a command for checking the version number

## v0.0.16

- Add a command for generating `pubspec.yaml` for All Plugins app.

## v0.0.15

- Add a command for running driver tests of plugin examples.

## v0.0.14

- Check for dependencies->flutter instead of top level flutter node.

## v0.0.13

- Differentiate between Flutter and non-Flutter (but potentially Flutter consumed) Dart packages.<|MERGE_RESOLUTION|>--- conflicted
+++ resolved
@@ -1,6 +1,7 @@
-## 0.3.0
+## NEXT
 
 - Improved `license-check` output.
+- `build-examples` now supports UWP plugins via a `--winuwp` flag.
 
 ## 0.4.0
 
@@ -23,12 +24,8 @@
   compatibility.
 - `xctest` now supports running macOS tests in addition to iOS
   - **Breaking change**: it now requires an `--ios` and/or `--macos` flag.
-<<<<<<< HEAD
-- `build-examples` now supports UWP plugins via a `--winuwp` flag.
-=======
 - **Breaking change**: `build-examples` for iOS now uses `--ios` rather than
   `--ipa`.
->>>>>>> cf80430e
 - The tooling now runs in strong null-safe mode.
 - `publish plugins` check against pub.dev to determine if a release should happen.
 - Modified the output format of many commands
