--- conflicted
+++ resolved
@@ -1,15 +1,12 @@
-## NEXT
+## 0.3.0
 
 - Add a --build-id flag to `firebase-test-lab` instead of hard-coding the use of
   `CIRRUS_BUILD_ID`. `CIRRUS_BUILD_ID` is the default value for that flag, for backward
   compatibility.
 - `xctest` now supports running macOS tests in addition to iOS
   - **Breaking change**: it now requires an `--ios` and/or `--macos` flag.
-<<<<<<< HEAD
 - `build-examples` now supports UWP plugins via a `--winuwp` flag.
-=======
 - The tooling now runs in strong null-safe mode.
->>>>>>> 01800a04
 
 ## 0.2.0
 
