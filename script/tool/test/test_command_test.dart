--- conflicted
+++ resolved
@@ -31,21 +31,10 @@
     });
 
     test('runs flutter test on each plugin', () async {
-<<<<<<< HEAD
-      final Directory plugin1Dir =
-          createFakePlugin('plugin1', packagesDir, extraFiles: <List<String>>[
-        <String>['test', 'empty_test.dart'],
-      ]);
-      final Directory plugin2Dir =
-          createFakePlugin('plugin2', packagesDir, extraFiles: <List<String>>[
-        <String>['test', 'empty_test.dart'],
-      ]);
-=======
       final Directory plugin1Dir = createFakePlugin('plugin1', packagesDir,
           extraFiles: <String>['test/empty_test.dart']);
       final Directory plugin2Dir = createFakePlugin('plugin2', packagesDir,
           extraFiles: <String>['test/empty_test.dart']);
->>>>>>> e83a6833
 
       await runner.run(<String>['test']);
 
@@ -62,15 +51,8 @@
 
     test('skips testing plugins without test directory', () async {
       createFakePlugin('plugin1', packagesDir);
-<<<<<<< HEAD
-      final Directory plugin2Dir =
-          createFakePlugin('plugin2', packagesDir, extraFiles: <List<String>>[
-        <String>['test', 'empty_test.dart'],
-      ]);
-=======
       final Directory plugin2Dir = createFakePlugin('plugin2', packagesDir,
           extraFiles: <String>['test/empty_test.dart']);
->>>>>>> e83a6833
 
       await runner.run(<String>['test']);
 
@@ -84,21 +66,10 @@
     });
 
     test('runs pub run test on non-Flutter packages', () async {
-<<<<<<< HEAD
-      final Directory pluginDir =
-          createFakePlugin('a', packagesDir, extraFiles: <List<String>>[
-        <String>['test', 'empty_test.dart'],
-      ]);
-      final Directory packageDir =
-          createFakePackage('b', packagesDir, extraFiles: <List<String>>[
-        <String>['test', 'empty_test.dart'],
-      ]);
-=======
       final Directory pluginDir = createFakePlugin('a', packagesDir,
           extraFiles: <String>['test/empty_test.dart']);
       final Directory packageDir = createFakePackage('b', packagesDir,
           extraFiles: <String>['test/empty_test.dart']);
->>>>>>> e83a6833
 
       await runner.run(<String>['test', '--enable-experiment=exp1']);
 
@@ -122,17 +93,9 @@
       final Directory pluginDir = createFakePlugin(
         'plugin',
         packagesDir,
-<<<<<<< HEAD
-        extraFiles: <List<String>>[
-          <String>['test', 'empty_test.dart'],
-        ],
+        extraFiles: <String>['test/empty_test.dart'],
         platformSupport: <String, PlatformDetails>{
           kPlatformWeb: const PlatformDetails(PlatformSupport.inline),
-=======
-        extraFiles: <String>['test/empty_test.dart'],
-        platformSupport: <String, PlatformSupport>{
-          kPlatformWeb: PlatformSupport.inline,
->>>>>>> e83a6833
         },
       );
 
@@ -150,21 +113,10 @@
     });
 
     test('enable-experiment flag', () async {
-<<<<<<< HEAD
-      final Directory pluginDir =
-          createFakePlugin('a', packagesDir, extraFiles: <List<String>>[
-        <String>['test', 'empty_test.dart'],
-      ]);
-      final Directory packageDir =
-          createFakePackage('b', packagesDir, extraFiles: <List<String>>[
-        <String>['test', 'empty_test.dart'],
-      ]);
-=======
       final Directory pluginDir = createFakePlugin('a', packagesDir,
           extraFiles: <String>['test/empty_test.dart']);
       final Directory packageDir = createFakePackage('b', packagesDir,
           extraFiles: <String>['test/empty_test.dart']);
->>>>>>> e83a6833
 
       await runner.run(<String>['test', '--enable-experiment=exp1']);
 
