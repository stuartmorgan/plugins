// Copyright 2013 The Flutter Authors. All rights reserved.
// Use of this source code is governed by a BSD-style license that can be
// found in the LICENSE file.

import 'dart:io';

import 'package:args/command_runner.dart';
import 'package:file/file.dart';
import 'package:file/memory.dart';
import 'package:flutter_plugin_tools/src/common/core.dart';
import 'package:flutter_plugin_tools/src/firebase_test_lab_command.dart';
import 'package:test/test.dart';

import 'mocks.dart';
import 'util.dart';

void main() {
  group('$FirebaseTestLabCommand', () {
    FileSystem fileSystem;
    late Directory packagesDir;
    late List<String> printedMessages;
    late CommandRunner<void> runner;
    late RecordingProcessRunner processRunner;

    setUp(() {
      fileSystem = MemoryFileSystem();
      packagesDir = createPackagesDirectory(fileSystem: fileSystem);
      printedMessages = <String>[];
      processRunner = RecordingProcessRunner();
      final FirebaseTestLabCommand command = FirebaseTestLabCommand(packagesDir,
          processRunner: processRunner,
          print: (Object? message) => printedMessages.add(message.toString()));

      runner = CommandRunner<void>(
          'firebase_test_lab_command', 'Test for $FirebaseTestLabCommand');
      runner.addCommand(command);
    });

    test('retries gcloud set', () async {
      final MockProcess mockProcess = MockProcess();
      mockProcess.exitCodeCompleter.complete(1);
      processRunner.processToReturn = mockProcess;
<<<<<<< HEAD
      createFakePlugin('plugin', packagesDir, extraFiles: <List<String>>[
        <String>['lib/test/should_not_run_e2e.dart'],
        <String>['example', 'test_driver', 'plugin_e2e.dart'],
        <String>['example', 'test_driver', 'plugin_e2e_test.dart'],
        <String>['example', 'android', 'gradlew'],
        <String>['example', 'should_not_run_e2e.dart'],
        <String>[
          'example',
          'android',
          'app',
          'src',
          'androidTest',
          'MainActivityTest.java'
        ],
=======
      createFakePlugin('plugin', packagesDir, extraFiles: <String>[
        'lib/test/should_not_run_e2e.dart',
        'example/test_driver/plugin_e2e.dart',
        'example/test_driver/plugin_e2e_test.dart',
        'example/android/gradlew',
        'example/should_not_run_e2e.dart',
        'example/android/app/src/androidTest/MainActivityTest.java',
>>>>>>> e83a6833
      ]);
      await expectLater(
          () => runCapturingPrint(runner, <String>['firebase-test-lab']),
          throwsA(const TypeMatcher<ToolExit>()));
      expect(
          printedMessages,
          contains(
              '\nWarning: gcloud config set returned a non-zero exit code. Continuing anyway.'));
    });

    test('runs e2e tests', () async {
<<<<<<< HEAD
      createFakePlugin('plugin', packagesDir, extraFiles: <List<String>>[
        <String>['test', 'plugin_test.dart'],
        <String>['test', 'plugin_e2e.dart'],
        <String>['should_not_run_e2e.dart'],
        <String>['lib/test/should_not_run_e2e.dart'],
        <String>['example', 'test', 'plugin_e2e.dart'],
        <String>['example', 'test_driver', 'plugin_e2e.dart'],
        <String>['example', 'test_driver', 'plugin_e2e_test.dart'],
        <String>['example', 'integration_test', 'foo_test.dart'],
        <String>['example', 'integration_test', 'should_not_run.dart'],
        <String>['example', 'android', 'gradlew'],
        <String>['example', 'should_not_run_e2e.dart'],
        <String>[
          'example',
          'android',
          'app',
          'src',
          'androidTest',
          'MainActivityTest.java'
        ],
=======
      createFakePlugin('plugin', packagesDir, extraFiles: <String>[
        'test/plugin_test.dart',
        'test/plugin_e2e.dart',
        'should_not_run_e2e.dart',
        'lib/test/should_not_run_e2e.dart',
        'example/test/plugin_e2e.dart',
        'example/test_driver/plugin_e2e.dart',
        'example/test_driver/plugin_e2e_test.dart',
        'example/integration_test/foo_test.dart',
        'example/integration_test/should_not_run.dart',
        'example/android/gradlew',
        'example/should_not_run_e2e.dart',
        'example/android/app/src/androidTest/MainActivityTest.java',
>>>>>>> e83a6833
      ]);

      await runCapturingPrint(runner, <String>[
        'firebase-test-lab',
        '--device',
        'model=flame,version=29',
        '--device',
        'model=seoul,version=26',
        '--test-run-id',
        'testRunId',
        '--build-id',
        'buildId',
      ]);

      expect(
        printedMessages,
        orderedEquals(<String>[
          '\nRUNNING FIREBASE TEST LAB TESTS for plugin',
          '\nFirebase project configured.',
          '\n\n',
          'All Firebase Test Lab tests successful!',
        ]),
      );

      expect(
        processRunner.recordedCalls,
        orderedEquals(<ProcessCall>[
          ProcessCall(
              'gcloud',
              'auth activate-service-account --key-file=${Platform.environment['HOME']}/gcloud-service-key.json'
                  .split(' '),
              null),
          ProcessCall(
              'gcloud', 'config set project flutter-infra'.split(' '), null),
          ProcessCall(
              '/packages/plugin/example/android/gradlew',
              'app:assembleAndroidTest -Pverbose=true'.split(' '),
              '/packages/plugin/example/android'),
          ProcessCall(
              '/packages/plugin/example/android/gradlew',
              'app:assembleDebug -Pverbose=true -Ptarget=/packages/plugin/test/plugin_e2e.dart'
                  .split(' '),
              '/packages/plugin/example/android'),
          ProcessCall(
              'gcloud',
              'firebase test android run --type instrumentation --app build/app/outputs/apk/debug/app-debug.apk --test build/app/outputs/apk/androidTest/debug/app-debug-androidTest.apk --timeout 5m --results-bucket=gs://flutter_firebase_testlab --results-dir=plugins_android_test/plugin/buildId/testRunId/0/ --device model=flame,version=29 --device model=seoul,version=26'
                  .split(' '),
              '/packages/plugin/example'),
          ProcessCall(
              '/packages/plugin/example/android/gradlew',
              'app:assembleDebug -Pverbose=true -Ptarget=/packages/plugin/example/test/plugin_e2e.dart'
                  .split(' '),
              '/packages/plugin/example/android'),
          ProcessCall(
              'gcloud',
              'firebase test android run --type instrumentation --app build/app/outputs/apk/debug/app-debug.apk --test build/app/outputs/apk/androidTest/debug/app-debug-androidTest.apk --timeout 5m --results-bucket=gs://flutter_firebase_testlab --results-dir=plugins_android_test/plugin/buildId/testRunId/1/ --device model=flame,version=29 --device model=seoul,version=26'
                  .split(' '),
              '/packages/plugin/example'),
          ProcessCall(
              '/packages/plugin/example/android/gradlew',
              'app:assembleDebug -Pverbose=true -Ptarget=/packages/plugin/example/test_driver/plugin_e2e.dart'
                  .split(' '),
              '/packages/plugin/example/android'),
          ProcessCall(
              'gcloud',
              'firebase test android run --type instrumentation --app build/app/outputs/apk/debug/app-debug.apk --test build/app/outputs/apk/androidTest/debug/app-debug-androidTest.apk --timeout 5m --results-bucket=gs://flutter_firebase_testlab --results-dir=plugins_android_test/plugin/buildId/testRunId/2/ --device model=flame,version=29 --device model=seoul,version=26'
                  .split(' '),
              '/packages/plugin/example'),
          ProcessCall(
              '/packages/plugin/example/android/gradlew',
              'app:assembleDebug -Pverbose=true -Ptarget=/packages/plugin/example/integration_test/foo_test.dart'
                  .split(' '),
              '/packages/plugin/example/android'),
          ProcessCall(
              'gcloud',
              'firebase test android run --type instrumentation --app build/app/outputs/apk/debug/app-debug.apk --test build/app/outputs/apk/androidTest/debug/app-debug-androidTest.apk --timeout 5m --results-bucket=gs://flutter_firebase_testlab --results-dir=plugins_android_test/plugin/buildId/testRunId/3/ --device model=flame,version=29 --device model=seoul,version=26'
                  .split(' '),
              '/packages/plugin/example'),
        ]),
      );
    });

    test('experimental flag', () async {
<<<<<<< HEAD
      createFakePlugin('plugin', packagesDir, extraFiles: <List<String>>[
        <String>['test', 'plugin_test.dart'],
        <String>['test', 'plugin_e2e.dart'],
        <String>['should_not_run_e2e.dart'],
        <String>['lib/test/should_not_run_e2e.dart'],
        <String>['example', 'test', 'plugin_e2e.dart'],
        <String>['example', 'test_driver', 'plugin_e2e.dart'],
        <String>['example', 'test_driver', 'plugin_e2e_test.dart'],
        <String>['example', 'integration_test', 'foo_test.dart'],
        <String>['example', 'integration_test', 'should_not_run.dart'],
        <String>['example', 'android', 'gradlew'],
        <String>['example', 'should_not_run_e2e.dart'],
        <String>[
          'example',
          'android',
          'app',
          'src',
          'androidTest',
          'MainActivityTest.java'
        ],
=======
      createFakePlugin('plugin', packagesDir, extraFiles: <String>[
        'test/plugin_test.dart',
        'test/plugin_e2e.dart',
        'should_not_run_e2e.dart',
        'lib/test/should_not_run_e2e.dart',
        'example/test/plugin_e2e.dart',
        'example/test_driver/plugin_e2e.dart',
        'example/test_driver/plugin_e2e_test.dart',
        'example/integration_test/foo_test.dart',
        'example/integration_test/should_not_run.dart',
        'example/android/gradlew',
        'example/should_not_run_e2e.dart',
        'example/android/app/src/androidTest/MainActivityTest.java',
>>>>>>> e83a6833
      ]);

      await runCapturingPrint(runner, <String>[
        'firebase-test-lab',
        '--device',
        'model=flame,version=29',
        '--test-run-id',
        'testRunId',
        '--build-id',
        'buildId',
        '--enable-experiment=exp1',
      ]);

      expect(
        processRunner.recordedCalls,
        orderedEquals(<ProcessCall>[
          ProcessCall(
              'gcloud',
              'auth activate-service-account --key-file=${Platform.environment['HOME']}/gcloud-service-key.json'
                  .split(' '),
              null),
          ProcessCall(
              'gcloud', 'config set project flutter-infra'.split(' '), null),
          ProcessCall(
              '/packages/plugin/example/android/gradlew',
              'app:assembleAndroidTest -Pverbose=true -Pextra-front-end-options=--enable-experiment%3Dexp1 -Pextra-gen-snapshot-options=--enable-experiment%3Dexp1'
                  .split(' '),
              '/packages/plugin/example/android'),
          ProcessCall(
              '/packages/plugin/example/android/gradlew',
              'app:assembleDebug -Pverbose=true -Ptarget=/packages/plugin/test/plugin_e2e.dart -Pextra-front-end-options=--enable-experiment%3Dexp1 -Pextra-gen-snapshot-options=--enable-experiment%3Dexp1'
                  .split(' '),
              '/packages/plugin/example/android'),
          ProcessCall(
              'gcloud',
              'firebase test android run --type instrumentation --app build/app/outputs/apk/debug/app-debug.apk --test build/app/outputs/apk/androidTest/debug/app-debug-androidTest.apk --timeout 5m --results-bucket=gs://flutter_firebase_testlab --results-dir=plugins_android_test/plugin/buildId/testRunId/0/ --device model=flame,version=29'
                  .split(' '),
              '/packages/plugin/example'),
          ProcessCall(
              '/packages/plugin/example/android/gradlew',
              'app:assembleDebug -Pverbose=true -Ptarget=/packages/plugin/example/test/plugin_e2e.dart -Pextra-front-end-options=--enable-experiment%3Dexp1 -Pextra-gen-snapshot-options=--enable-experiment%3Dexp1'
                  .split(' '),
              '/packages/plugin/example/android'),
          ProcessCall(
              'gcloud',
              'firebase test android run --type instrumentation --app build/app/outputs/apk/debug/app-debug.apk --test build/app/outputs/apk/androidTest/debug/app-debug-androidTest.apk --timeout 5m --results-bucket=gs://flutter_firebase_testlab --results-dir=plugins_android_test/plugin/buildId/testRunId/1/ --device model=flame,version=29'
                  .split(' '),
              '/packages/plugin/example'),
          ProcessCall(
              '/packages/plugin/example/android/gradlew',
              'app:assembleDebug -Pverbose=true -Ptarget=/packages/plugin/example/test_driver/plugin_e2e.dart -Pextra-front-end-options=--enable-experiment%3Dexp1 -Pextra-gen-snapshot-options=--enable-experiment%3Dexp1'
                  .split(' '),
              '/packages/plugin/example/android'),
          ProcessCall(
              'gcloud',
              'firebase test android run --type instrumentation --app build/app/outputs/apk/debug/app-debug.apk --test build/app/outputs/apk/androidTest/debug/app-debug-androidTest.apk --timeout 5m --results-bucket=gs://flutter_firebase_testlab --results-dir=plugins_android_test/plugin/buildId/testRunId/2/ --device model=flame,version=29'
                  .split(' '),
              '/packages/plugin/example'),
          ProcessCall(
              '/packages/plugin/example/android/gradlew',
              'app:assembleDebug -Pverbose=true -Ptarget=/packages/plugin/example/integration_test/foo_test.dart -Pextra-front-end-options=--enable-experiment%3Dexp1 -Pextra-gen-snapshot-options=--enable-experiment%3Dexp1'
                  .split(' '),
              '/packages/plugin/example/android'),
          ProcessCall(
              'gcloud',
              'firebase test android run --type instrumentation --app build/app/outputs/apk/debug/app-debug.apk --test build/app/outputs/apk/androidTest/debug/app-debug-androidTest.apk --timeout 5m --results-bucket=gs://flutter_firebase_testlab --results-dir=plugins_android_test/plugin/buildId/testRunId/3/ --device model=flame,version=29'
                  .split(' '),
              '/packages/plugin/example'),
        ]),
      );
    });
  });
}<|MERGE_RESOLUTION|>--- conflicted
+++ resolved
@@ -40,22 +40,6 @@
       final MockProcess mockProcess = MockProcess();
       mockProcess.exitCodeCompleter.complete(1);
       processRunner.processToReturn = mockProcess;
-<<<<<<< HEAD
-      createFakePlugin('plugin', packagesDir, extraFiles: <List<String>>[
-        <String>['lib/test/should_not_run_e2e.dart'],
-        <String>['example', 'test_driver', 'plugin_e2e.dart'],
-        <String>['example', 'test_driver', 'plugin_e2e_test.dart'],
-        <String>['example', 'android', 'gradlew'],
-        <String>['example', 'should_not_run_e2e.dart'],
-        <String>[
-          'example',
-          'android',
-          'app',
-          'src',
-          'androidTest',
-          'MainActivityTest.java'
-        ],
-=======
       createFakePlugin('plugin', packagesDir, extraFiles: <String>[
         'lib/test/should_not_run_e2e.dart',
         'example/test_driver/plugin_e2e.dart',
@@ -63,7 +47,6 @@
         'example/android/gradlew',
         'example/should_not_run_e2e.dart',
         'example/android/app/src/androidTest/MainActivityTest.java',
->>>>>>> e83a6833
       ]);
       await expectLater(
           () => runCapturingPrint(runner, <String>['firebase-test-lab']),
@@ -75,28 +58,6 @@
     });
 
     test('runs e2e tests', () async {
-<<<<<<< HEAD
-      createFakePlugin('plugin', packagesDir, extraFiles: <List<String>>[
-        <String>['test', 'plugin_test.dart'],
-        <String>['test', 'plugin_e2e.dart'],
-        <String>['should_not_run_e2e.dart'],
-        <String>['lib/test/should_not_run_e2e.dart'],
-        <String>['example', 'test', 'plugin_e2e.dart'],
-        <String>['example', 'test_driver', 'plugin_e2e.dart'],
-        <String>['example', 'test_driver', 'plugin_e2e_test.dart'],
-        <String>['example', 'integration_test', 'foo_test.dart'],
-        <String>['example', 'integration_test', 'should_not_run.dart'],
-        <String>['example', 'android', 'gradlew'],
-        <String>['example', 'should_not_run_e2e.dart'],
-        <String>[
-          'example',
-          'android',
-          'app',
-          'src',
-          'androidTest',
-          'MainActivityTest.java'
-        ],
-=======
       createFakePlugin('plugin', packagesDir, extraFiles: <String>[
         'test/plugin_test.dart',
         'test/plugin_e2e.dart',
@@ -110,7 +71,6 @@
         'example/android/gradlew',
         'example/should_not_run_e2e.dart',
         'example/android/app/src/androidTest/MainActivityTest.java',
->>>>>>> e83a6833
       ]);
 
       await runCapturingPrint(runner, <String>[
@@ -194,28 +154,6 @@
     });
 
     test('experimental flag', () async {
-<<<<<<< HEAD
-      createFakePlugin('plugin', packagesDir, extraFiles: <List<String>>[
-        <String>['test', 'plugin_test.dart'],
-        <String>['test', 'plugin_e2e.dart'],
-        <String>['should_not_run_e2e.dart'],
-        <String>['lib/test/should_not_run_e2e.dart'],
-        <String>['example', 'test', 'plugin_e2e.dart'],
-        <String>['example', 'test_driver', 'plugin_e2e.dart'],
-        <String>['example', 'test_driver', 'plugin_e2e_test.dart'],
-        <String>['example', 'integration_test', 'foo_test.dart'],
-        <String>['example', 'integration_test', 'should_not_run.dart'],
-        <String>['example', 'android', 'gradlew'],
-        <String>['example', 'should_not_run_e2e.dart'],
-        <String>[
-          'example',
-          'android',
-          'app',
-          'src',
-          'androidTest',
-          'MainActivityTest.java'
-        ],
-=======
       createFakePlugin('plugin', packagesDir, extraFiles: <String>[
         'test/plugin_test.dart',
         'test/plugin_e2e.dart',
@@ -229,7 +167,6 @@
         'example/android/gradlew',
         'example/should_not_run_e2e.dart',
         'example/android/app/src/androidTest/MainActivityTest.java',
->>>>>>> e83a6833
       ]);
 
       await runCapturingPrint(runner, <String>[
