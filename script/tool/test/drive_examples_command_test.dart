--- conflicted
+++ resolved
@@ -129,14 +129,8 @@
           'example/test_driver/integration_test.dart',
           'example/integration_test/foo_test.dart',
         ],
-<<<<<<< HEAD
-        platformSupport: <String, PlatformDetails>{
-          kPlatformAndroid: const PlatformDetails(PlatformSupport.inline),
+        platformSupport: <String, PlatformDetails>{
           kPlatformIos: const PlatformDetails(PlatformSupport.inline),
-=======
-        platformSupport: <String, PlatformSupport>{
-          kPlatformIos: PlatformSupport.inline,
->>>>>>> cf80430e
         },
       );
 
@@ -670,13 +664,8 @@
           'example/test_driver/plugin_test.dart',
           'example/test_driver/plugin.dart',
         ],
-<<<<<<< HEAD
-        platformSupport: <String, PlatformDetails>{
-          kPlatformMacos: const PlatformDetails(PlatformSupport.inline),
-=======
-        platformSupport: <String, PlatformSupport>{
-          kPlatformAndroid: PlatformSupport.inline,
->>>>>>> cf80430e
+        platformSupport: <String, PlatformDetails>{
+          kPlatformAndroid: const PlatformDetails(PlatformSupport.inline),
         },
       );
 
@@ -725,8 +714,8 @@
           'example/test_driver/plugin_test.dart',
           'example/test_driver/plugin.dart',
         ],
-        platformSupport: <String, PlatformSupport>{
-          kPlatformMacos: PlatformSupport.inline,
+        platformSupport: <String, PlatformDetails>{
+          kPlatformMacos: const PlatformDetails(PlatformSupport.inline),
         },
       );
 
@@ -758,8 +747,8 @@
           'example/test_driver/plugin_test.dart',
           'example/test_driver/plugin.dart',
         ],
-        platformSupport: <String, PlatformSupport>{
-          kPlatformMacos: PlatformSupport.inline,
+        platformSupport: <String, PlatformDetails>{
+          kPlatformMacos: const PlatformDetails(PlatformSupport.inline),
         },
       );
 
@@ -855,8 +844,8 @@
         'plugin',
         packagesDir,
         examples: <String>[],
-        platformSupport: <String, PlatformSupport>{
-          kPlatformWeb: PlatformSupport.inline,
+        platformSupport: <String, PlatformDetails>{
+          kPlatformWeb: const PlatformDetails(PlatformSupport.inline),
         },
       );
 
@@ -887,8 +876,8 @@
           'example/integration_test/bar_test.dart',
           'example/integration_test/foo_test.dart',
         ],
-        platformSupport: <String, PlatformSupport>{
-          kPlatformWeb: PlatformSupport.inline,
+        platformSupport: <String, PlatformDetails>{
+          kPlatformWeb: const PlatformDetails(PlatformSupport.inline),
         },
       );
 
@@ -919,8 +908,8 @@
         extraFiles: <String>[
           'example/test_driver/integration_test.dart',
         ],
-        platformSupport: <String, PlatformSupport>{
-          kPlatformWeb: PlatformSupport.inline,
+        platformSupport: <String, PlatformDetails>{
+          kPlatformWeb: const PlatformDetails(PlatformSupport.inline),
         },
       );
 
@@ -955,8 +944,8 @@
           'example/integration_test/bar_test.dart',
           'example/integration_test/foo_test.dart',
         ],
-        platformSupport: <String, PlatformSupport>{
-          kPlatformMacos: PlatformSupport.inline,
+        platformSupport: <String, PlatformDetails>{
+          kPlatformMacos: const PlatformDetails(PlatformSupport.inline),
         },
       );
 
