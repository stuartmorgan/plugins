--- conflicted
+++ resolved
@@ -36,16 +36,6 @@
     });
 
     test('driving under folder "test"', () async {
-<<<<<<< HEAD
-      final Directory pluginDirectory =
-          createFakePlugin('plugin', packagesDir, extraFiles: <List<String>>[
-        <String>['example', 'test_driver', 'plugin_test.dart'],
-        <String>['example', 'test', 'plugin.dart'],
-      ], platformSupport: <String, PlatformDetails>{
-        kPlatformAndroid: const PlatformDetails(PlatformSupport.inline),
-        kPlatformIos: const PlatformDetails(PlatformSupport.inline),
-      });
-=======
       final Directory pluginDirectory = createFakePlugin(
         'plugin',
         packagesDir,
@@ -53,12 +43,11 @@
           'example/test_driver/plugin_test.dart',
           'example/test/plugin.dart',
         ],
-        platformSupport: <String, PlatformSupport>{
-          kPlatformAndroid: PlatformSupport.inline,
-          kPlatformIos: PlatformSupport.inline,
-        },
-      );
->>>>>>> e83a6833
+        platformSupport: <String, PlatformDetails>{
+          kPlatformAndroid: const PlatformDetails(PlatformSupport.inline),
+          kPlatformIos: const PlatformDetails(PlatformSupport.inline),
+        },
+      );
 
       final Directory pluginExampleDirectory =
           pluginDirectory.childDirectory('example');
@@ -95,16 +84,6 @@
     });
 
     test('driving under folder "test_driver"', () async {
-<<<<<<< HEAD
-      final Directory pluginDirectory =
-          createFakePlugin('plugin', packagesDir, extraFiles: <List<String>>[
-        <String>['example', 'test_driver', 'plugin_test.dart'],
-        <String>['example', 'test_driver', 'plugin.dart'],
-      ], platformSupport: <String, PlatformDetails>{
-        kPlatformAndroid: const PlatformDetails(PlatformSupport.inline),
-        kPlatformIos: const PlatformDetails(PlatformSupport.inline),
-      });
-=======
       final Directory pluginDirectory = createFakePlugin(
         'plugin',
         packagesDir,
@@ -112,12 +91,11 @@
           'example/test_driver/plugin_test.dart',
           'example/test_driver/plugin.dart',
         ],
-        platformSupport: <String, PlatformSupport>{
-          kPlatformAndroid: PlatformSupport.inline,
-          kPlatformIos: PlatformSupport.inline,
-        },
-      );
->>>>>>> e83a6833
+        platformSupport: <String, PlatformDetails>{
+          kPlatformAndroid: const PlatformDetails(PlatformSupport.inline),
+          kPlatformIos: const PlatformDetails(PlatformSupport.inline),
+        },
+      );
 
       final Directory pluginExampleDirectory =
           pluginDirectory.childDirectory('example');
@@ -155,26 +133,17 @@
 
     test('driving under folder "test_driver" when test files are missing"',
         () async {
-<<<<<<< HEAD
-      createFakePlugin('plugin', packagesDir, extraFiles: <List<String>>[
-        <String>['example', 'test_driver', 'plugin_test.dart'],
-      ], platformSupport: <String, PlatformDetails>{
-        kPlatformAndroid: const PlatformDetails(PlatformSupport.inline),
-        kPlatformIos: const PlatformDetails(PlatformSupport.inline),
-      });
-=======
       createFakePlugin(
         'plugin',
         packagesDir,
         extraFiles: <String>[
           'example/test_driver/plugin_test.dart',
         ],
-        platformSupport: <String, PlatformSupport>{
-          kPlatformAndroid: PlatformSupport.inline,
-          kPlatformIos: PlatformSupport.inline,
-        },
-      );
->>>>>>> e83a6833
+        platformSupport: <String, PlatformDetails>{
+          kPlatformAndroid: const PlatformDetails(PlatformSupport.inline),
+          kPlatformIos: const PlatformDetails(PlatformSupport.inline),
+        },
+      );
 
       await expectLater(
           () => runCapturingPrint(runner, <String>['drive-examples']),
@@ -183,26 +152,17 @@
 
     test('a plugin without any integration test files is reported as an error',
         () async {
-<<<<<<< HEAD
-      createFakePlugin('plugin', packagesDir, extraFiles: <List<String>>[
-        <String>['example', 'lib', 'main.dart'],
-      ], platformSupport: <String, PlatformDetails>{
-        kPlatformAndroid: const PlatformDetails(PlatformSupport.inline),
-        kPlatformIos: const PlatformDetails(PlatformSupport.inline),
-      });
-=======
       createFakePlugin(
         'plugin',
         packagesDir,
         extraFiles: <String>[
           'example/lib/main.dart',
         ],
-        platformSupport: <String, PlatformSupport>{
-          kPlatformAndroid: PlatformSupport.inline,
-          kPlatformIos: PlatformSupport.inline,
-        },
-      );
->>>>>>> e83a6833
+        platformSupport: <String, PlatformDetails>{
+          kPlatformAndroid: const PlatformDetails(PlatformSupport.inline),
+          kPlatformIos: const PlatformDetails(PlatformSupport.inline),
+        },
+      );
 
       await expectLater(
           () => runCapturingPrint(runner, <String>['drive-examples']),
@@ -212,18 +172,6 @@
     test(
         'driving under folder "test_driver" when targets are under "integration_test"',
         () async {
-<<<<<<< HEAD
-      final Directory pluginDirectory =
-          createFakePlugin('plugin', packagesDir, extraFiles: <List<String>>[
-        <String>['example', 'test_driver', 'integration_test.dart'],
-        <String>['example', 'integration_test', 'bar_test.dart'],
-        <String>['example', 'integration_test', 'foo_test.dart'],
-        <String>['example', 'integration_test', 'ignore_me.dart'],
-      ], platformSupport: <String, PlatformDetails>{
-        kPlatformAndroid: const PlatformDetails(PlatformSupport.inline),
-        kPlatformIos: const PlatformDetails(PlatformSupport.inline),
-      });
-=======
       final Directory pluginDirectory = createFakePlugin(
         'plugin',
         packagesDir,
@@ -233,12 +181,11 @@
           'example/integration_test/foo_test.dart',
           'example/integration_test/ignore_me.dart',
         ],
-        platformSupport: <String, PlatformSupport>{
-          kPlatformAndroid: PlatformSupport.inline,
-          kPlatformIos: PlatformSupport.inline,
-        },
-      );
->>>>>>> e83a6833
+        platformSupport: <String, PlatformDetails>{
+          kPlatformAndroid: const PlatformDetails(PlatformSupport.inline),
+          kPlatformIos: const PlatformDetails(PlatformSupport.inline),
+        },
+      );
 
       final Directory pluginExampleDirectory =
           pluginDirectory.childDirectory('example');
@@ -285,15 +232,9 @@
     });
 
     test('driving when plugin does not support Linux is a no-op', () async {
-<<<<<<< HEAD
-      createFakePlugin('plugin', packagesDir, extraFiles: <List<String>>[
-        <String>['example', 'test_driver', 'plugin_test.dart'],
-        <String>['example', 'test_driver', 'plugin.dart'],
-=======
       createFakePlugin('plugin', packagesDir, extraFiles: <String>[
         'example/test_driver/plugin_test.dart',
         'example/test_driver/plugin.dart',
->>>>>>> e83a6833
       ]);
 
       final List<String> output = await runCapturingPrint(runner, <String>[
@@ -317,15 +258,6 @@
     });
 
     test('driving on a Linux plugin', () async {
-<<<<<<< HEAD
-      final Directory pluginDirectory =
-          createFakePlugin('plugin', packagesDir, extraFiles: <List<String>>[
-        <String>['example', 'test_driver', 'plugin_test.dart'],
-        <String>['example', 'test_driver', 'plugin.dart'],
-      ], platformSupport: <String, PlatformDetails>{
-        kPlatformLinux: const PlatformDetails(PlatformSupport.inline),
-      });
-=======
       final Directory pluginDirectory = createFakePlugin(
         'plugin',
         packagesDir,
@@ -333,11 +265,10 @@
           'example/test_driver/plugin_test.dart',
           'example/test_driver/plugin.dart',
         ],
-        platformSupport: <String, PlatformSupport>{
-          kPlatformLinux: PlatformSupport.inline,
-        },
-      );
->>>>>>> e83a6833
+        platformSupport: <String, PlatformDetails>{
+          kPlatformLinux: const PlatformDetails(PlatformSupport.inline),
+        },
+      );
 
       final Directory pluginExampleDirectory =
           pluginDirectory.childDirectory('example');
@@ -377,15 +308,9 @@
     });
 
     test('driving when plugin does not suppport macOS is a no-op', () async {
-<<<<<<< HEAD
-      createFakePlugin('plugin', packagesDir, extraFiles: <List<String>>[
-        <String>['example', 'test_driver', 'plugin_test.dart'],
-        <String>['example', 'test_driver', 'plugin.dart'],
-=======
       createFakePlugin('plugin', packagesDir, extraFiles: <String>[
         'example/test_driver/plugin_test.dart',
         'example/test_driver/plugin.dart',
->>>>>>> e83a6833
       ]);
 
       final List<String> output = await runCapturingPrint(runner, <String>[
@@ -408,16 +333,6 @@
       expect(processRunner.recordedCalls, <ProcessCall>[]);
     });
     test('driving on a macOS plugin', () async {
-<<<<<<< HEAD
-      final Directory pluginDirectory =
-          createFakePlugin('plugin', packagesDir, extraFiles: <List<String>>[
-        <String>['example', 'test_driver', 'plugin_test.dart'],
-        <String>['example', 'test_driver', 'plugin.dart'],
-        <String>['example', 'macos', 'macos.swift'],
-      ], platformSupport: <String, PlatformDetails>{
-        kPlatformMacos: const PlatformDetails(PlatformSupport.inline),
-      });
-=======
       final Directory pluginDirectory = createFakePlugin(
         'plugin',
         packagesDir,
@@ -426,11 +341,10 @@
           'example/test_driver/plugin.dart',
           'example/macos/macos.swift',
         ],
-        platformSupport: <String, PlatformSupport>{
-          kPlatformMacos: PlatformSupport.inline,
-        },
-      );
->>>>>>> e83a6833
+        platformSupport: <String, PlatformDetails>{
+          kPlatformMacos: const PlatformDetails(PlatformSupport.inline),
+        },
+      );
 
       final Directory pluginExampleDirectory =
           pluginDirectory.childDirectory('example');
@@ -470,15 +384,9 @@
     });
 
     test('driving when plugin does not suppport web is a no-op', () async {
-<<<<<<< HEAD
-      createFakePlugin('plugin', packagesDir, extraFiles: <List<String>>[
-        <String>['example', 'test_driver', 'plugin_test.dart'],
-        <String>['example', 'test_driver', 'plugin.dart'],
-=======
       createFakePlugin('plugin', packagesDir, extraFiles: <String>[
         'example/test_driver/plugin_test.dart',
         'example/test_driver/plugin.dart',
->>>>>>> e83a6833
       ]);
 
       final List<String> output = await runCapturingPrint(runner, <String>[
@@ -502,15 +410,6 @@
     });
 
     test('driving a web plugin', () async {
-<<<<<<< HEAD
-      final Directory pluginDirectory =
-          createFakePlugin('plugin', packagesDir, extraFiles: <List<String>>[
-        <String>['example', 'test_driver', 'plugin_test.dart'],
-        <String>['example', 'test_driver', 'plugin.dart'],
-      ], platformSupport: <String, PlatformDetails>{
-        kPlatformWeb: const PlatformDetails(PlatformSupport.inline),
-      });
-=======
       final Directory pluginDirectory = createFakePlugin(
         'plugin',
         packagesDir,
@@ -518,11 +417,10 @@
           'example/test_driver/plugin_test.dart',
           'example/test_driver/plugin.dart',
         ],
-        platformSupport: <String, PlatformSupport>{
-          kPlatformWeb: PlatformSupport.inline,
-        },
-      );
->>>>>>> e83a6833
+        platformSupport: <String, PlatformDetails>{
+          kPlatformWeb: const PlatformDetails(PlatformSupport.inline),
+        },
+      );
 
       final Directory pluginExampleDirectory =
           pluginDirectory.childDirectory('example');
@@ -564,15 +462,9 @@
     });
 
     test('driving when plugin does not suppport Windows is a no-op', () async {
-<<<<<<< HEAD
-      createFakePlugin('plugin', packagesDir, extraFiles: <List<String>>[
-        <String>['example', 'test_driver', 'plugin_test.dart'],
-        <String>['example', 'test_driver', 'plugin.dart'],
-=======
       createFakePlugin('plugin', packagesDir, extraFiles: <String>[
         'example/test_driver/plugin_test.dart',
         'example/test_driver/plugin.dart',
->>>>>>> e83a6833
       ]);
 
       final List<String> output = await runCapturingPrint(runner, <String>[
@@ -596,15 +488,6 @@
     });
 
     test('driving on a Windows plugin', () async {
-<<<<<<< HEAD
-      final Directory pluginDirectory =
-          createFakePlugin('plugin', packagesDir, extraFiles: <List<String>>[
-        <String>['example', 'test_driver', 'plugin_test.dart'],
-        <String>['example', 'test_driver', 'plugin.dart'],
-      ], platformSupport: <String, PlatformDetails>{
-        kPlatformWindows: const PlatformDetails(PlatformSupport.inline),
-      });
-=======
       final Directory pluginDirectory = createFakePlugin(
         'plugin',
         packagesDir,
@@ -612,11 +495,10 @@
           'example/test_driver/plugin_test.dart',
           'example/test_driver/plugin.dart',
         ],
-        platformSupport: <String, PlatformSupport>{
-          kPlatformWindows: PlatformSupport.inline
-        },
-      );
->>>>>>> e83a6833
+        platformSupport: <String, PlatformDetails>{
+          kPlatformWindows: const PlatformDetails(PlatformSupport.inline),
+        },
+      );
 
       final Directory pluginExampleDirectory =
           pluginDirectory.childDirectory('example');
@@ -655,17 +537,6 @@
           ]));
     });
 
-<<<<<<< HEAD
-    test(
-        'driving with no arguments when plugin does not support mobile is no-op',
-        () async {
-      createFakePlugin('plugin', packagesDir, extraFiles: <List<String>>[
-        <String>['example', 'test_driver', 'plugin_test.dart'],
-        <String>['example', 'test_driver', 'plugin.dart'],
-      ], platformSupport: <String, PlatformDetails>{
-        kPlatformMacos: const PlatformDetails(PlatformSupport.inline),
-      });
-=======
     test('driving when plugin does not support mobile is no-op', () async {
       createFakePlugin(
         'plugin',
@@ -674,11 +545,10 @@
           'example/test_driver/plugin_test.dart',
           'example/test_driver/plugin.dart',
         ],
-        platformSupport: <String, PlatformSupport>{
-          kPlatformMacos: PlatformSupport.inline,
-        },
-      );
->>>>>>> e83a6833
+        platformSupport: <String, PlatformDetails>{
+          kPlatformMacos: const PlatformDetails(PlatformSupport.inline),
+        },
+      );
 
       final List<String> output = await runCapturingPrint(runner, <String>[
         'drive-examples',
@@ -721,16 +591,6 @@
     });
 
     test('enable-experiment flag', () async {
-<<<<<<< HEAD
-      final Directory pluginDirectory =
-          createFakePlugin('plugin', packagesDir, extraFiles: <List<String>>[
-        <String>['example', 'test_driver', 'plugin_test.dart'],
-        <String>['example', 'test', 'plugin.dart'],
-      ], platformSupport: <String, PlatformDetails>{
-        kPlatformIos: const PlatformDetails(PlatformSupport.inline),
-        kPlatformAndroid: const PlatformDetails(PlatformSupport.inline),
-      });
-=======
       final Directory pluginDirectory = createFakePlugin(
         'plugin',
         packagesDir,
@@ -738,12 +598,11 @@
           'example/test_driver/plugin_test.dart',
           'example/test/plugin.dart',
         ],
-        platformSupport: <String, PlatformSupport>{
-          kPlatformAndroid: PlatformSupport.inline,
-          kPlatformIos: PlatformSupport.inline,
-        },
-      );
->>>>>>> e83a6833
+        platformSupport: <String, PlatformDetails>{
+          kPlatformAndroid: const PlatformDetails(PlatformSupport.inline),
+          kPlatformIos: const PlatformDetails(PlatformSupport.inline),
+        },
+      );
 
       final Directory pluginExampleDirectory =
           pluginDirectory.childDirectory('example');
