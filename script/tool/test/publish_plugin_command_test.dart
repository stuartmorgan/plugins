--- conflicted
+++ resolved
@@ -49,12 +49,8 @@
     // use a fully resolved version to avoid potential path comparison issues.
     testRoot = fileSystem.directory(testRoot.resolveSymbolicLinksSync());
     packagesDir = createPackagesDirectory(parentDir: testRoot);
-<<<<<<< HEAD
-    pluginDir = createFakePlugin(testPluginName, packagesDir);
-=======
     pluginDir =
         createFakePlugin(testPluginName, packagesDir, examples: <String>[]);
->>>>>>> e83a6833
     assert(pluginDir != null && pluginDir.existsSync());
     io.Process.runSync('git', <String>['init'],
         workingDirectory: testRoot.path);
@@ -434,15 +430,10 @@
       // Non-federated
       final Directory pluginDir1 = createFakePlugin('plugin1', packagesDir);
       // federated
-<<<<<<< HEAD
-      final Directory pluginDir2 = createFakePlugin('plugin2', packagesDir,
-          parentDirectoryName: 'plugin2');
-=======
       final Directory pluginDir2 = createFakePlugin(
         'plugin2',
         packagesDir.childDirectory('plugin2'),
       );
->>>>>>> e83a6833
       await gitDir.runCommand(<String>['add', '-A']);
       await gitDir.runCommand(<String>['commit', '-m', 'Add plugins']);
       // Immediately return 0 when running `pub publish`.
@@ -486,13 +477,8 @@
       // Non-federated
       final Directory pluginDir1 = createFakePlugin('plugin1', packagesDir);
       // federated
-<<<<<<< HEAD
-      final Directory pluginDir2 = createFakePlugin('plugin2', packagesDir,
-          parentDirectoryName: 'plugin2');
-=======
       final Directory pluginDir2 =
           createFakePlugin('plugin2', packagesDir.childDirectory('plugin2'));
->>>>>>> e83a6833
       await gitDir.runCommand(<String>['add', '-A']);
       await gitDir.runCommand(<String>['commit', '-m', 'Add plugins']);
       // Immediately return 0 when running `pub publish`.
@@ -522,13 +508,8 @@
       // Non-federated
       final Directory pluginDir1 = createFakePlugin('plugin1', packagesDir);
       // federated
-<<<<<<< HEAD
-      final Directory pluginDir2 = createFakePlugin('plugin2', packagesDir,
-          parentDirectoryName: 'plugin2');
-=======
       final Directory pluginDir2 =
           createFakePlugin('plugin2', packagesDir.childDirectory('plugin2'));
->>>>>>> e83a6833
       await gitDir.runCommand(<String>['add', '-A']);
       await gitDir.runCommand(<String>['commit', '-m', 'Add plugins']);
       // Immediately return 1 when running `pub publish`. If dry-run does not work, test should throw.
@@ -563,13 +544,8 @@
       // Non-federated
       final Directory pluginDir1 = createFakePlugin('plugin1', packagesDir);
       // federated
-<<<<<<< HEAD
-      final Directory pluginDir2 = createFakePlugin('plugin2', packagesDir,
-          parentDirectoryName: 'plugin2');
-=======
       final Directory pluginDir2 =
           createFakePlugin('plugin2', packagesDir.childDirectory('plugin2'));
->>>>>>> e83a6833
       await gitDir.runCommand(<String>['add', '-A']);
       await gitDir.runCommand(<String>['commit', '-m', 'Add plugins']);
       // Immediately return 0 when running `pub publish`.
@@ -646,13 +622,8 @@
       // Non-federated
       final Directory pluginDir1 = createFakePlugin('plugin1', packagesDir);
       // federated
-<<<<<<< HEAD
-      final Directory pluginDir2 = createFakePlugin('plugin2', packagesDir,
-          parentDirectoryName: 'plugin2');
-=======
       final Directory pluginDir2 =
           createFakePlugin('plugin2', packagesDir.childDirectory('plugin2'));
->>>>>>> e83a6833
       await gitDir.runCommand(<String>['add', '-A']);
       await gitDir.runCommand(<String>['commit', '-m', 'Add plugins']);
       // Immediately return 0 when running `pub publish`.
@@ -724,27 +695,12 @@
         'versions revert do not trigger releases. Also prints out warning message.',
         () async {
       // Non-federated
-<<<<<<< HEAD
-      final Directory pluginDir1 = createFakePlugin(
-        'plugin1',
-        packagesDir,
-        version: '0.0.2',
-      );
-      // federated
-      final Directory pluginDir2 = createFakePlugin(
-        'plugin2',
-        packagesDir,
-        version: '0.0.2',
-        parentDirectoryName: 'plugin2',
-      );
-=======
       final Directory pluginDir1 =
           createFakePlugin('plugin1', packagesDir, version: '0.0.2');
       // federated
       final Directory pluginDir2 = createFakePlugin(
           'plugin2', packagesDir.childDirectory('plugin2'),
           version: '0.0.2');
->>>>>>> e83a6833
       await gitDir.runCommand(<String>['add', '-A']);
       await gitDir.runCommand(<String>['commit', '-m', 'Add plugins']);
       // Immediately return 0 when running `pub publish`.
@@ -812,13 +768,8 @@
       // Non-federated
       final Directory pluginDir1 = createFakePlugin('plugin1', packagesDir);
       // federated
-<<<<<<< HEAD
-      final Directory pluginDir2 = createFakePlugin('plugin2', packagesDir,
-          parentDirectoryName: 'plugin2');
-=======
       final Directory pluginDir2 =
           createFakePlugin('plugin2', packagesDir.childDirectory('plugin2'));
->>>>>>> e83a6833
 
       io.Process.runSync('git', <String>['init'],
           workingDirectory: testRoot.path);
