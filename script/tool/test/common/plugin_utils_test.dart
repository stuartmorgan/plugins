// Copyright 2013 The Flutter Authors. All rights reserved.
// Use of this source code is governed by a BSD-style license that can be
// found in the LICENSE file.

import 'package:file/file.dart';
import 'package:file/memory.dart';
import 'package:flutter_plugin_tools/src/common/core.dart';
import 'package:flutter_plugin_tools/src/common/plugin_utils.dart';
import 'package:test/test.dart';

import '../util.dart';

void main() {
  late FileSystem fileSystem;
  late Directory packagesDir;

  setUp(() {
    fileSystem = MemoryFileSystem();
    packagesDir = createPackagesDirectory(fileSystem: fileSystem);
  });

  group('pluginSupportsPlatform', () {
    test('no platforms', () async {
      final Directory plugin = createFakePlugin('plugin', packagesDir);

      expect(pluginSupportsPlatform(kPlatformAndroid, plugin), isFalse);
      expect(pluginSupportsPlatform(kPlatformIos, plugin), isFalse);
      expect(pluginSupportsPlatform(kPlatformLinux, plugin), isFalse);
      expect(pluginSupportsPlatform(kPlatformMacos, plugin), isFalse);
      expect(pluginSupportsPlatform(kPlatformWeb, plugin), isFalse);
      expect(pluginSupportsPlatform(kPlatformWindows, plugin), isFalse);
    });

    test('all platforms', () async {
      final Directory plugin = createFakePlugin('plugin', packagesDir,
<<<<<<< HEAD
          platformSupport: <String, PlatformDetails>{
            kPlatformAndroid: const PlatformDetails(PlatformSupport.inline),
            kPlatformIos: const PlatformDetails(PlatformSupport.inline),
            kPlatformLinux: const PlatformDetails(PlatformSupport.inline),
            kPlatformMacos: const PlatformDetails(PlatformSupport.inline),
            kPlatformWeb: const PlatformDetails(PlatformSupport.inline),
            kPlatformWindows: const PlatformDetails(PlatformSupport.inline),
=======
          platformSupport: <String, PlatformSupport>{
            kPlatformAndroid: PlatformSupport.inline,
            kPlatformIos: PlatformSupport.inline,
            kPlatformLinux: PlatformSupport.inline,
            kPlatformMacos: PlatformSupport.inline,
            kPlatformWeb: PlatformSupport.inline,
            kPlatformWindows: PlatformSupport.inline,
>>>>>>> e83a6833
          });

      expect(pluginSupportsPlatform(kPlatformAndroid, plugin), isTrue);
      expect(pluginSupportsPlatform(kPlatformIos, plugin), isTrue);
      expect(pluginSupportsPlatform(kPlatformLinux, plugin), isTrue);
      expect(pluginSupportsPlatform(kPlatformMacos, plugin), isTrue);
      expect(pluginSupportsPlatform(kPlatformWeb, plugin), isTrue);
      expect(pluginSupportsPlatform(kPlatformWindows, plugin), isTrue);
    });

    test('some platforms', () async {
<<<<<<< HEAD
      final Directory plugin = createFakePlugin('plugin', packagesDir,
          platformSupport: <String, PlatformDetails>{
            kPlatformAndroid: const PlatformDetails(PlatformSupport.inline),
            kPlatformLinux: const PlatformDetails(PlatformSupport.inline),
            kPlatformWeb: const PlatformDetails(PlatformSupport.inline),
          });
=======
      final Directory plugin = createFakePlugin(
        'plugin',
        packagesDir,
        platformSupport: <String, PlatformSupport>{
          kPlatformAndroid: PlatformSupport.inline,
          kPlatformLinux: PlatformSupport.inline,
          kPlatformWeb: PlatformSupport.inline,
        },
      );
>>>>>>> e83a6833

      expect(pluginSupportsPlatform(kPlatformAndroid, plugin), isTrue);
      expect(pluginSupportsPlatform(kPlatformIos, plugin), isFalse);
      expect(pluginSupportsPlatform(kPlatformLinux, plugin), isTrue);
      expect(pluginSupportsPlatform(kPlatformMacos, plugin), isFalse);
      expect(pluginSupportsPlatform(kPlatformWeb, plugin), isTrue);
      expect(pluginSupportsPlatform(kPlatformWindows, plugin), isFalse);
    });

    test('inline plugins are only detected as inline', () async {
<<<<<<< HEAD
      final Directory plugin = createFakePlugin('plugin', packagesDir,
          platformSupport: <String, PlatformDetails>{
            kPlatformAndroid: const PlatformDetails(PlatformSupport.inline),
            kPlatformIos: const PlatformDetails(PlatformSupport.inline),
            kPlatformLinux: const PlatformDetails(PlatformSupport.inline),
            kPlatformMacos: const PlatformDetails(PlatformSupport.inline),
            kPlatformWeb: const PlatformDetails(PlatformSupport.inline),
            kPlatformWindows: const PlatformDetails(PlatformSupport.inline),
          });
=======
      final Directory plugin = createFakePlugin(
        'plugin',
        packagesDir,
        platformSupport: <String, PlatformSupport>{
          kPlatformAndroid: PlatformSupport.inline,
          kPlatformIos: PlatformSupport.inline,
          kPlatformLinux: PlatformSupport.inline,
          kPlatformMacos: PlatformSupport.inline,
          kPlatformWeb: PlatformSupport.inline,
          kPlatformWindows: PlatformSupport.inline,
        },
      );
>>>>>>> e83a6833

      expect(
          pluginSupportsPlatform(kPlatformAndroid, plugin,
              requiredMode: PlatformSupport.inline),
          isTrue);
      expect(
          pluginSupportsPlatform(kPlatformAndroid, plugin,
              requiredMode: PlatformSupport.federated),
          isFalse);
      expect(
          pluginSupportsPlatform(kPlatformIos, plugin,
              requiredMode: PlatformSupport.inline),
          isTrue);
      expect(
          pluginSupportsPlatform(kPlatformIos, plugin,
              requiredMode: PlatformSupport.federated),
          isFalse);
      expect(
          pluginSupportsPlatform(kPlatformLinux, plugin,
              requiredMode: PlatformSupport.inline),
          isTrue);
      expect(
          pluginSupportsPlatform(kPlatformLinux, plugin,
              requiredMode: PlatformSupport.federated),
          isFalse);
      expect(
          pluginSupportsPlatform(kPlatformMacos, plugin,
              requiredMode: PlatformSupport.inline),
          isTrue);
      expect(
          pluginSupportsPlatform(kPlatformMacos, plugin,
              requiredMode: PlatformSupport.federated),
          isFalse);
      expect(
          pluginSupportsPlatform(kPlatformWeb, plugin,
              requiredMode: PlatformSupport.inline),
          isTrue);
      expect(
          pluginSupportsPlatform(kPlatformWeb, plugin,
              requiredMode: PlatformSupport.federated),
          isFalse);
      expect(
          pluginSupportsPlatform(kPlatformWindows, plugin,
              requiredMode: PlatformSupport.inline),
          isTrue);
      expect(
          pluginSupportsPlatform(kPlatformWindows, plugin,
              requiredMode: PlatformSupport.federated),
          isFalse);
    });

    test('federated plugins are only detected as federated', () async {
<<<<<<< HEAD
      final Directory plugin = createFakePlugin('plugin', packagesDir,
          platformSupport: <String, PlatformDetails>{
            kPlatformAndroid: const PlatformDetails(PlatformSupport.federated),
            kPlatformIos: const PlatformDetails(PlatformSupport.federated),
            kPlatformLinux: const PlatformDetails(PlatformSupport.federated),
            kPlatformMacos: const PlatformDetails(PlatformSupport.federated),
            kPlatformWeb: const PlatformDetails(PlatformSupport.federated),
            kPlatformWindows: const PlatformDetails(PlatformSupport.federated),
          });
=======
      const String pluginName = 'plugin';
      final Directory plugin = createFakePlugin(
        pluginName,
        packagesDir,
        platformSupport: <String, PlatformSupport>{
          kPlatformAndroid: PlatformSupport.federated,
          kPlatformIos: PlatformSupport.federated,
          kPlatformLinux: PlatformSupport.federated,
          kPlatformMacos: PlatformSupport.federated,
          kPlatformWeb: PlatformSupport.federated,
          kPlatformWindows: PlatformSupport.federated,
        },
      );
>>>>>>> e83a6833

      expect(
          pluginSupportsPlatform(kPlatformAndroid, plugin,
              requiredMode: PlatformSupport.federated),
          isTrue);
      expect(
          pluginSupportsPlatform(kPlatformAndroid, plugin,
              requiredMode: PlatformSupport.inline),
          isFalse);
      expect(
          pluginSupportsPlatform(kPlatformIos, plugin,
              requiredMode: PlatformSupport.federated),
          isTrue);
      expect(
          pluginSupportsPlatform(kPlatformIos, plugin,
              requiredMode: PlatformSupport.inline),
          isFalse);
      expect(
          pluginSupportsPlatform(kPlatformLinux, plugin,
              requiredMode: PlatformSupport.federated),
          isTrue);
      expect(
          pluginSupportsPlatform(kPlatformLinux, plugin,
              requiredMode: PlatformSupport.inline),
          isFalse);
      expect(
          pluginSupportsPlatform(kPlatformMacos, plugin,
              requiredMode: PlatformSupport.federated),
          isTrue);
      expect(
          pluginSupportsPlatform(kPlatformMacos, plugin,
              requiredMode: PlatformSupport.inline),
          isFalse);
      expect(
          pluginSupportsPlatform(kPlatformWeb, plugin,
              requiredMode: PlatformSupport.federated),
          isTrue);
      expect(
          pluginSupportsPlatform(kPlatformWeb, plugin,
              requiredMode: PlatformSupport.inline),
          isFalse);
      expect(
          pluginSupportsPlatform(kPlatformWindows, plugin,
              requiredMode: PlatformSupport.federated),
          isTrue);
      expect(
          pluginSupportsPlatform(kPlatformWindows, plugin,
              requiredMode: PlatformSupport.inline),
          isFalse);
    });

    test('windows without variants is only win32', () async {
      final Directory plugin = createFakePlugin(
        'plugin',
        packagesDir,
        platformSupport: <String, PlatformDetails>{
          kPlatformWindows: const PlatformDetails(PlatformSupport.inline),
        },
      );

      expect(
          pluginSupportsPlatform(kPlatformWindows, plugin,
              variant: kPlatformVariantWin32),
          isTrue);
      expect(
          pluginSupportsPlatform(kPlatformWindows, plugin,
              variant: kPlatformVariantWinUwp),
          isFalse);
    });

    test('windows with both variants matches win32 and winuwp', () async {
      final Directory plugin = createFakePlugin('plugin', packagesDir,
          platformSupport: <String, PlatformDetails>{
            kPlatformWindows: const PlatformDetails(
              PlatformSupport.federated,
              variants: <String>[kPlatformVariantWin32, kPlatformVariantWinUwp],
            ),
          });

      expect(
          pluginSupportsPlatform(kPlatformWindows, plugin,
              variant: kPlatformVariantWin32),
          isTrue);
      expect(
          pluginSupportsPlatform(kPlatformWindows, plugin,
              variant: kPlatformVariantWinUwp),
          isTrue);
    });

    test('win32 plugin is only win32', () async {
      final Directory plugin = createFakePlugin('plugin', packagesDir,
          platformSupport: <String, PlatformDetails>{
            kPlatformWindows: const PlatformDetails(
              PlatformSupport.federated,
              variants: <String>[kPlatformVariantWin32],
            ),
          });

      expect(
          pluginSupportsPlatform(kPlatformWindows, plugin,
              variant: kPlatformVariantWin32),
          isTrue);
      expect(
          pluginSupportsPlatform(kPlatformWindows, plugin,
              variant: kPlatformVariantWinUwp),
          isFalse);
    });

    test('winup plugin is only winuwp', () async {
      final Directory plugin = createFakePlugin(
        'plugin',
        packagesDir,
        platformSupport: <String, PlatformDetails>{
          kPlatformWindows: const PlatformDetails(PlatformSupport.federated,
              variants: <String>[kPlatformVariantWinUwp]),
        },
      );

      expect(
          pluginSupportsPlatform(kPlatformWindows, plugin,
              variant: kPlatformVariantWin32),
          isFalse);
      expect(
          pluginSupportsPlatform(kPlatformWindows, plugin,
              variant: kPlatformVariantWinUwp),
          isTrue);
    });
  });
}<|MERGE_RESOLUTION|>--- conflicted
+++ resolved
@@ -33,7 +33,6 @@
 
     test('all platforms', () async {
       final Directory plugin = createFakePlugin('plugin', packagesDir,
-<<<<<<< HEAD
           platformSupport: <String, PlatformDetails>{
             kPlatformAndroid: const PlatformDetails(PlatformSupport.inline),
             kPlatformIos: const PlatformDetails(PlatformSupport.inline),
@@ -41,15 +40,6 @@
             kPlatformMacos: const PlatformDetails(PlatformSupport.inline),
             kPlatformWeb: const PlatformDetails(PlatformSupport.inline),
             kPlatformWindows: const PlatformDetails(PlatformSupport.inline),
-=======
-          platformSupport: <String, PlatformSupport>{
-            kPlatformAndroid: PlatformSupport.inline,
-            kPlatformIos: PlatformSupport.inline,
-            kPlatformLinux: PlatformSupport.inline,
-            kPlatformMacos: PlatformSupport.inline,
-            kPlatformWeb: PlatformSupport.inline,
-            kPlatformWindows: PlatformSupport.inline,
->>>>>>> e83a6833
           });
 
       expect(pluginSupportsPlatform(kPlatformAndroid, plugin), isTrue);
@@ -61,24 +51,12 @@
     });
 
     test('some platforms', () async {
-<<<<<<< HEAD
       final Directory plugin = createFakePlugin('plugin', packagesDir,
           platformSupport: <String, PlatformDetails>{
             kPlatformAndroid: const PlatformDetails(PlatformSupport.inline),
             kPlatformLinux: const PlatformDetails(PlatformSupport.inline),
             kPlatformWeb: const PlatformDetails(PlatformSupport.inline),
           });
-=======
-      final Directory plugin = createFakePlugin(
-        'plugin',
-        packagesDir,
-        platformSupport: <String, PlatformSupport>{
-          kPlatformAndroid: PlatformSupport.inline,
-          kPlatformLinux: PlatformSupport.inline,
-          kPlatformWeb: PlatformSupport.inline,
-        },
-      );
->>>>>>> e83a6833
 
       expect(pluginSupportsPlatform(kPlatformAndroid, plugin), isTrue);
       expect(pluginSupportsPlatform(kPlatformIos, plugin), isFalse);
@@ -89,7 +67,6 @@
     });
 
     test('inline plugins are only detected as inline', () async {
-<<<<<<< HEAD
       final Directory plugin = createFakePlugin('plugin', packagesDir,
           platformSupport: <String, PlatformDetails>{
             kPlatformAndroid: const PlatformDetails(PlatformSupport.inline),
@@ -99,20 +76,6 @@
             kPlatformWeb: const PlatformDetails(PlatformSupport.inline),
             kPlatformWindows: const PlatformDetails(PlatformSupport.inline),
           });
-=======
-      final Directory plugin = createFakePlugin(
-        'plugin',
-        packagesDir,
-        platformSupport: <String, PlatformSupport>{
-          kPlatformAndroid: PlatformSupport.inline,
-          kPlatformIos: PlatformSupport.inline,
-          kPlatformLinux: PlatformSupport.inline,
-          kPlatformMacos: PlatformSupport.inline,
-          kPlatformWeb: PlatformSupport.inline,
-          kPlatformWindows: PlatformSupport.inline,
-        },
-      );
->>>>>>> e83a6833
 
       expect(
           pluginSupportsPlatform(kPlatformAndroid, plugin,
@@ -165,7 +128,6 @@
     });
 
     test('federated plugins are only detected as federated', () async {
-<<<<<<< HEAD
       final Directory plugin = createFakePlugin('plugin', packagesDir,
           platformSupport: <String, PlatformDetails>{
             kPlatformAndroid: const PlatformDetails(PlatformSupport.federated),
@@ -175,21 +137,6 @@
             kPlatformWeb: const PlatformDetails(PlatformSupport.federated),
             kPlatformWindows: const PlatformDetails(PlatformSupport.federated),
           });
-=======
-      const String pluginName = 'plugin';
-      final Directory plugin = createFakePlugin(
-        pluginName,
-        packagesDir,
-        platformSupport: <String, PlatformSupport>{
-          kPlatformAndroid: PlatformSupport.federated,
-          kPlatformIos: PlatformSupport.federated,
-          kPlatformLinux: PlatformSupport.federated,
-          kPlatformMacos: PlatformSupport.federated,
-          kPlatformWeb: PlatformSupport.federated,
-          kPlatformWindows: PlatformSupport.federated,
-        },
-      );
->>>>>>> e83a6833
 
       expect(
           pluginSupportsPlatform(kPlatformAndroid, plugin,
@@ -252,11 +199,11 @@
 
       expect(
           pluginSupportsPlatform(kPlatformWindows, plugin,
-              variant: kPlatformVariantWin32),
-          isTrue);
-      expect(
-          pluginSupportsPlatform(kPlatformWindows, plugin,
-              variant: kPlatformVariantWinUwp),
+              variant: platformVariantWin32),
+          isTrue);
+      expect(
+          pluginSupportsPlatform(kPlatformWindows, plugin,
+              variant: platformVariantWinUwp),
           isFalse);
     });
 
@@ -265,17 +212,17 @@
           platformSupport: <String, PlatformDetails>{
             kPlatformWindows: const PlatformDetails(
               PlatformSupport.federated,
-              variants: <String>[kPlatformVariantWin32, kPlatformVariantWinUwp],
+              variants: <String>[platformVariantWin32, platformVariantWinUwp],
             ),
           });
 
       expect(
           pluginSupportsPlatform(kPlatformWindows, plugin,
-              variant: kPlatformVariantWin32),
-          isTrue);
-      expect(
-          pluginSupportsPlatform(kPlatformWindows, plugin,
-              variant: kPlatformVariantWinUwp),
+              variant: platformVariantWin32),
+          isTrue);
+      expect(
+          pluginSupportsPlatform(kPlatformWindows, plugin,
+              variant: platformVariantWinUwp),
           isTrue);
     });
 
@@ -284,17 +231,17 @@
           platformSupport: <String, PlatformDetails>{
             kPlatformWindows: const PlatformDetails(
               PlatformSupport.federated,
-              variants: <String>[kPlatformVariantWin32],
+              variants: <String>[platformVariantWin32],
             ),
           });
 
       expect(
           pluginSupportsPlatform(kPlatformWindows, plugin,
-              variant: kPlatformVariantWin32),
-          isTrue);
-      expect(
-          pluginSupportsPlatform(kPlatformWindows, plugin,
-              variant: kPlatformVariantWinUwp),
+              variant: platformVariantWin32),
+          isTrue);
+      expect(
+          pluginSupportsPlatform(kPlatformWindows, plugin,
+              variant: platformVariantWinUwp),
           isFalse);
     });
 
@@ -304,17 +251,17 @@
         packagesDir,
         platformSupport: <String, PlatformDetails>{
           kPlatformWindows: const PlatformDetails(PlatformSupport.federated,
-              variants: <String>[kPlatformVariantWinUwp]),
+              variants: <String>[platformVariantWinUwp]),
         },
       );
 
       expect(
           pluginSupportsPlatform(kPlatformWindows, plugin,
-              variant: kPlatformVariantWin32),
-          isFalse);
-      expect(
-          pluginSupportsPlatform(kPlatformWindows, plugin,
-              variant: kPlatformVariantWinUwp),
+              variant: platformVariantWin32),
+          isFalse);
+      expect(
+          pluginSupportsPlatform(kPlatformWindows, plugin,
+              variant: platformVariantWinUwp),
           isTrue);
     });
   });
