--- conflicted
+++ resolved
@@ -338,15 +338,7 @@
       final Directory pluginDirectory =
           createFakePlugin('plugin', packagesDir, version: version);
       const String changelog = '''
-<<<<<<< HEAD
-
-
-
 ## $version
-
-=======
-## $version
->>>>>>> e83a6833
 * Some changes.
 ''';
       createFakeCHANGELOG(pluginDirectory, changelog);
@@ -400,10 +392,6 @@
 
       const String changelog = '''
 ## $version
-<<<<<<< HEAD
-
-=======
->>>>>>> e83a6833
 * Some changes.
 ''';
       createFakeCHANGELOG(pluginDirectory, changelog);
@@ -466,13 +454,7 @@
       const String changelog = '''
 ## NEXT
 * Some changes that won't be published until the next time there's a release.
-<<<<<<< HEAD
-
 ## $version
-
-=======
-## $version
->>>>>>> e83a6833
 * Some other changes.
 ''';
       createFakeCHANGELOG(pluginDirectory, changelog);
@@ -496,10 +478,6 @@
 
       const String changelog = '''
 ## $version
-<<<<<<< HEAD
-
-=======
->>>>>>> e83a6833
 * Some changes.
 ## NEXT
 * Some changes that should have been folded in 1.0.1.
