--- conflicted
+++ resolved
@@ -45,14 +45,8 @@
     });
 
     test('only runs on macOS', () async {
-<<<<<<< HEAD
-      createFakePlugin('plugin1', packagesDir, extraFiles: <List<String>>[
-        <String>['plugin1.podspec'],
-      ]);
-=======
       createFakePlugin('plugin1', packagesDir,
           extraFiles: <String>['plugin1.podspec']);
->>>>>>> e83a6833
 
       mockPlatform.isMacOS = false;
       await runner.run(<String>['podspecs']);
@@ -64,13 +58,6 @@
     });
 
     test('runs pod lib lint on a podspec', () async {
-<<<<<<< HEAD
-      final Directory plugin1Dir =
-          createFakePlugin('plugin1', packagesDir, extraFiles: <List<String>>[
-        <String>['ios', 'plugin1.podspec'],
-        <String>['bogus.dart'], // Ignore non-podspecs.
-      ]);
-=======
       final Directory plugin1Dir = createFakePlugin(
         'plugin1',
         packagesDir,
@@ -79,7 +66,6 @@
           'bogus.dart', // Ignore non-podspecs.
         ],
       );
->>>>>>> e83a6833
 
       processRunner.resultStdout = 'Foo';
       processRunner.resultStderr = 'Bar';
@@ -122,19 +108,10 @@
     });
 
     test('skips podspecs with known issues', () async {
-<<<<<<< HEAD
-      createFakePlugin('plugin1', packagesDir, extraFiles: <List<String>>[
-        <String>['plugin1.podspec']
-      ]);
-      createFakePlugin('plugin2', packagesDir, extraFiles: <List<String>>[
-        <String>['plugin2.podspec']
-      ]);
-=======
       createFakePlugin('plugin1', packagesDir,
           extraFiles: <String>['plugin1.podspec']);
       createFakePlugin('plugin2', packagesDir,
           extraFiles: <String>['plugin2.podspec']);
->>>>>>> e83a6833
 
       await runner
           .run(<String>['podspecs', '--skip=plugin1', '--skip=plugin2']);
@@ -148,15 +125,8 @@
     });
 
     test('allow warnings for podspecs with known warnings', () async {
-<<<<<<< HEAD
-      final Directory plugin1Dir =
-          createFakePlugin('plugin1', packagesDir, extraFiles: <List<String>>[
-        <String>['plugin1.podspec'],
-      ]);
-=======
       final Directory plugin1Dir = createFakePlugin('plugin1', packagesDir,
           extraFiles: <String>['plugin1.podspec']);
->>>>>>> e83a6833
 
       await runner.run(<String>['podspecs', '--ignore-warnings=plugin1']);
 
