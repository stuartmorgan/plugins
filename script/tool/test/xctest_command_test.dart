// Copyright 2013 The Flutter Authors. All rights reserved.
// Use of this source code is governed by a BSD-style license that can be
// found in the LICENSE file.

import 'dart:convert';

import 'package:args/command_runner.dart';
import 'package:file/file.dart';
import 'package:file/memory.dart';
import 'package:flutter_plugin_tools/src/common/core.dart';
import 'package:flutter_plugin_tools/src/common/plugin_utils.dart';
import 'package:flutter_plugin_tools/src/xctest_command.dart';
import 'package:test/test.dart';

import 'mocks.dart';
import 'util.dart';

// Note: This uses `dynamic` deliberately, and should not be updated to Object,
// in order to ensure that the code correctly handles this return type from
// JSON decoding.
final Map<String, dynamic> _kDeviceListMap = <String, dynamic>{
  'runtimes': <Map<String, dynamic>>[
    <String, dynamic>{
      'bundlePath':
          '/Library/Developer/CoreSimulator/Profiles/Runtimes/iOS 13.0.simruntime',
      'buildversion': '17A577',
      'runtimeRoot':
          '/Library/Developer/CoreSimulator/Profiles/Runtimes/iOS 13.0.simruntime/Contents/Resources/RuntimeRoot',
      'identifier': 'com.apple.CoreSimulator.SimRuntime.iOS-13-0',
      'version': '13.0',
      'isAvailable': true,
      'name': 'iOS 13.0'
    },
    <String, dynamic>{
      'bundlePath':
          '/Library/Developer/CoreSimulator/Profiles/Runtimes/iOS 13.4.simruntime',
      'buildversion': '17L255',
      'runtimeRoot':
          '/Library/Developer/CoreSimulator/Profiles/Runtimes/iOS 13.4.simruntime/Contents/Resources/RuntimeRoot',
      'identifier': 'com.apple.CoreSimulator.SimRuntime.iOS-13-4',
      'version': '13.4',
      'isAvailable': true,
      'name': 'iOS 13.4'
    },
    <String, dynamic>{
      'bundlePath':
          '/Applications/Xcode_11_7.app/Contents/Developer/Platforms/WatchOS.platform/Library/Developer/CoreSimulator/Profiles/Runtimes/watchOS.simruntime',
      'buildversion': '17T531',
      'runtimeRoot':
          '/Applications/Xcode_11_7.app/Contents/Developer/Platforms/WatchOS.platform/Library/Developer/CoreSimulator/Profiles/Runtimes/watchOS.simruntime/Contents/Resources/RuntimeRoot',
      'identifier': 'com.apple.CoreSimulator.SimRuntime.watchOS-6-2',
      'version': '6.2.1',
      'isAvailable': true,
      'name': 'watchOS 6.2'
    }
  ],
  'devices': <String, dynamic>{
    'com.apple.CoreSimulator.SimRuntime.iOS-13-4': <Map<String, dynamic>>[
      <String, dynamic>{
        'dataPath':
            '/Users/xxx/Library/Developer/CoreSimulator/Devices/2706BBEB-1E01-403E-A8E9-70E8E5A24774/data',
        'logPath':
            '/Users/xxx/Library/Logs/CoreSimulator/2706BBEB-1E01-403E-A8E9-70E8E5A24774',
        'udid': '2706BBEB-1E01-403E-A8E9-70E8E5A24774',
        'isAvailable': true,
        'deviceTypeIdentifier':
            'com.apple.CoreSimulator.SimDeviceType.iPhone-8',
        'state': 'Shutdown',
        'name': 'iPhone 8'
      },
      <String, dynamic>{
        'dataPath':
            '/Users/xxx/Library/Developer/CoreSimulator/Devices/1E76A0FD-38AC-4537-A989-EA639D7D012A/data',
        'logPath':
            '/Users/xxx/Library/Logs/CoreSimulator/1E76A0FD-38AC-4537-A989-EA639D7D012A',
        'udid': '1E76A0FD-38AC-4537-A989-EA639D7D012A',
        'isAvailable': true,
        'deviceTypeIdentifier':
            'com.apple.CoreSimulator.SimDeviceType.iPhone-8-Plus',
        'state': 'Shutdown',
        'name': 'iPhone 8 Plus'
      }
    ]
  }
};

void main() {
  const String _kDestination = '--ios-destination';

  group('test xctest_command', () {
    late FileSystem fileSystem;
    late Directory packagesDir;
    late CommandRunner<void> runner;
    late RecordingProcessRunner processRunner;

    setUp(() {
      fileSystem = MemoryFileSystem();
      packagesDir = createPackagesDirectory(fileSystem: fileSystem);
      processRunner = RecordingProcessRunner();
      final XCTestCommand command =
          XCTestCommand(packagesDir, processRunner: processRunner);

      runner = CommandRunner<void>('xctest_command', 'Test for xctest_command');
      runner.addCommand(command);
    });

    test('Fails if no platforms are provided', () async {
      expect(
        () => runner.run(<String>['xctest']),
        throwsA(isA<ToolExit>()),
      );
    });

    group('iOS', () {
      test('skip if iOS is not supported', () async {
<<<<<<< HEAD
        createFakePlugin('plugin', packagesDir, extraFiles: <List<String>>[
          <String>['example', 'test'],
        ], platformSupport: <String, PlatformDetails>{
          kPlatformAndroid: const PlatformDetails(PlatformSupport.inline),
=======
        createFakePlugin('plugin', packagesDir, extraFiles: <String>[
          'example/test',
        ], platformSupport: <String, PlatformSupport>{
          kPlatformMacos: PlatformSupport.inline,
>>>>>>> e83a6833
        });

        final MockProcess mockProcess = MockProcess();
        mockProcess.exitCodeCompleter.complete(0);
        processRunner.processToReturn = mockProcess;
        final List<String> output = await runCapturingPrint(runner,
            <String>['xctest', '--ios', _kDestination, 'foo_destination']);
        expect(
            output, contains('iOS is not implemented by this plugin package.'));
        expect(processRunner.recordedCalls, orderedEquals(<ProcessCall>[]));
      });

      test('skip if iOS is implemented in a federated package', () async {
<<<<<<< HEAD
        createFakePlugin('plugin', packagesDir, extraFiles: <List<String>>[
          <String>['example', 'test'],
        ], platformSupport: <String, PlatformDetails>{
          'ios': const PlatformDetails(PlatformSupport.federated)
=======
        createFakePlugin('plugin', packagesDir, extraFiles: <String>[
          'example/test',
        ], platformSupport: <String, PlatformSupport>{
          kPlatformIos: PlatformSupport.federated
>>>>>>> e83a6833
        });

        final MockProcess mockProcess = MockProcess();
        mockProcess.exitCodeCompleter.complete(0);
        processRunner.processToReturn = mockProcess;
        final List<String> output = await runCapturingPrint(runner,
            <String>['xctest', '--ios', _kDestination, 'foo_destination']);
        expect(
            output, contains('iOS is not implemented by this plugin package.'));
        expect(processRunner.recordedCalls, orderedEquals(<ProcessCall>[]));
      });

      test('running with correct destination, exclude 1 plugin', () async {
<<<<<<< HEAD
        createFakePlugin('plugin1', packagesDir, extraFiles: <List<String>>[
          <String>['example', 'test'],
        ], platformSupport: <String, PlatformDetails>{
          kPlatformIos: const PlatformDetails(PlatformSupport.inline),
        });
        final Directory pluginDirectory2 =
            createFakePlugin('plugin2', packagesDir, extraFiles: <List<String>>[
          <String>['example', 'test'],
        ], platformSupport: <String, PlatformDetails>{
          kPlatformIos: const PlatformDetails(PlatformSupport.inline),
=======
        createFakePlugin('plugin1', packagesDir, extraFiles: <String>[
          'example/test',
        ], platformSupport: <String, PlatformSupport>{
          kPlatformIos: PlatformSupport.inline
        });
        final Directory pluginDirectory2 =
            createFakePlugin('plugin2', packagesDir, extraFiles: <String>[
          'example/test',
        ], platformSupport: <String, PlatformSupport>{
          kPlatformIos: PlatformSupport.inline
>>>>>>> e83a6833
        });

        final Directory pluginExampleDirectory2 =
            pluginDirectory2.childDirectory('example');

        final MockProcess mockProcess = MockProcess();
        mockProcess.exitCodeCompleter.complete(0);
        processRunner.processToReturn = mockProcess;
        processRunner.resultStdout =
            '{"project":{"targets":["bar_scheme", "foo_scheme"]}}';
        final List<String> output = await runCapturingPrint(runner, <String>[
          'xctest',
          '--ios',
          _kDestination,
          'foo_destination',
          '--exclude',
          'plugin1'
        ]);

        expect(output, isNot(contains('Start running for plugin1...')));
        expect(output, contains('Start running for plugin2...'));
        expect(output,
            contains('Successfully ran iOS xctest for plugin2/example'));

        expect(
            processRunner.recordedCalls,
            orderedEquals(<ProcessCall>[
              ProcessCall(
                  'xcrun',
                  const <String>[
                    'xcodebuild',
                    'test',
                    'analyze',
                    '-workspace',
                    'ios/Runner.xcworkspace',
                    '-configuration',
                    'Debug',
                    '-scheme',
                    'Runner',
                    '-destination',
                    'foo_destination',
                    'GCC_TREAT_WARNINGS_AS_ERRORS=YES',
                  ],
                  pluginExampleDirectory2.path),
            ]));
      });

      test('Not specifying --ios-destination assigns an available simulator',
          () async {
        final Directory pluginDirectory =
<<<<<<< HEAD
            createFakePlugin('plugin', packagesDir, extraFiles: <List<String>>[
          <String>['example', 'test'],
        ], platformSupport: <String, PlatformDetails>{
          kPlatformIos: const PlatformDetails(PlatformSupport.inline),
=======
            createFakePlugin('plugin', packagesDir, extraFiles: <String>[
          'example/test',
        ], platformSupport: <String, PlatformSupport>{
          kPlatformIos: PlatformSupport.inline
>>>>>>> e83a6833
        });

        final Directory pluginExampleDirectory =
            pluginDirectory.childDirectory('example');

        final MockProcess mockProcess = MockProcess();
        mockProcess.exitCodeCompleter.complete(0);
        processRunner.processToReturn = mockProcess;
        final Map<String, dynamic> schemeCommandResult = <String, dynamic>{
          'project': <String, dynamic>{
            'targets': <String>['bar_scheme', 'foo_scheme']
          }
        };
        // For simplicity of the test, we combine all the mock results into a single mock result, each internal command
        // will get this result and they should still be able to parse them correctly.
        processRunner.resultStdout =
            jsonEncode(schemeCommandResult..addAll(_kDeviceListMap));
        await runner.run(<String>['xctest', '--ios']);

        expect(
            processRunner.recordedCalls,
            orderedEquals(<ProcessCall>[
              const ProcessCall(
                  'xcrun', <String>['simctl', 'list', '--json'], null),
              ProcessCall(
                  'xcrun',
                  const <String>[
                    'xcodebuild',
                    'test',
                    'analyze',
                    '-workspace',
                    'ios/Runner.xcworkspace',
                    '-configuration',
                    'Debug',
                    '-scheme',
                    'Runner',
                    '-destination',
                    'id=1E76A0FD-38AC-4537-A989-EA639D7D012A',
                    'GCC_TREAT_WARNINGS_AS_ERRORS=YES',
                  ],
                  pluginExampleDirectory.path),
            ]));
      });
    });

    group('macOS', () {
      test('skip if macOS is not supported', () async {
<<<<<<< HEAD
        createFakePlugin('plugin', packagesDir, extraFiles: <List<String>>[
          <String>['example', 'test'],
        ], platformSupport: <String, PlatformDetails>{
          kPlatformIos: const PlatformDetails(PlatformSupport.inline),
        });
=======
        createFakePlugin(
          'plugin',
          packagesDir,
          extraFiles: <String>[
            'example/test',
          ],
        );
>>>>>>> e83a6833

        final MockProcess mockProcess = MockProcess();
        mockProcess.exitCodeCompleter.complete(0);
        processRunner.processToReturn = mockProcess;
        final List<String> output = await runCapturingPrint(runner,
            <String>['xctest', '--macos', _kDestination, 'foo_destination']);
        expect(output,
            contains('macOS is not implemented by this plugin package.'));
        expect(processRunner.recordedCalls, orderedEquals(<ProcessCall>[]));
      });

      test('skip if macOS is implemented in a federated package', () async {
<<<<<<< HEAD
        createFakePlugin('plugin', packagesDir, extraFiles: <List<String>>[
          <String>['example', 'test'],
        ], platformSupport: <String, PlatformDetails>{
          kPlatformMacos: const PlatformDetails(PlatformSupport.federated),
=======
        createFakePlugin('plugin', packagesDir, extraFiles: <String>[
          'example/test',
        ], platformSupport: <String, PlatformSupport>{
          kPlatformMacos: PlatformSupport.federated,
>>>>>>> e83a6833
        });

        final MockProcess mockProcess = MockProcess();
        mockProcess.exitCodeCompleter.complete(0);
        processRunner.processToReturn = mockProcess;
        final List<String> output = await runCapturingPrint(runner,
            <String>['xctest', '--macos', _kDestination, 'foo_destination']);
        expect(output,
            contains('macOS is not implemented by this plugin package.'));
        expect(processRunner.recordedCalls, orderedEquals(<ProcessCall>[]));
      });

      test('runs for macOS plugin', () async {
        final Directory pluginDirectory1 =
<<<<<<< HEAD
            createFakePlugin('plugin', packagesDir, extraFiles: <List<String>>[
          <String>['example', 'test'],
        ], platformSupport: <String, PlatformDetails>{
          kPlatformMacos: const PlatformDetails(PlatformSupport.inline),
=======
            createFakePlugin('plugin', packagesDir, extraFiles: <String>[
          'example/test',
        ], platformSupport: <String, PlatformSupport>{
          kPlatformMacos: PlatformSupport.inline,
>>>>>>> e83a6833
        });

        final Directory pluginExampleDirectory =
            pluginDirectory1.childDirectory('example');

        final MockProcess mockProcess = MockProcess();
        mockProcess.exitCodeCompleter.complete(0);
        processRunner.processToReturn = mockProcess;
        processRunner.resultStdout =
            '{"project":{"targets":["bar_scheme", "foo_scheme"]}}';
        final List<String> output = await runCapturingPrint(runner, <String>[
          'xctest',
          '--macos',
        ]);

        expect(output,
            contains('Successfully ran macOS xctest for plugin/example'));

        expect(
            processRunner.recordedCalls,
            orderedEquals(<ProcessCall>[
              ProcessCall(
                  'xcrun',
                  const <String>[
                    'xcodebuild',
                    'test',
                    'analyze',
                    '-workspace',
                    'macos/Runner.xcworkspace',
                    '-configuration',
                    'Debug',
                    '-scheme',
                    'Runner',
                    'GCC_TREAT_WARNINGS_AS_ERRORS=YES',
                  ],
                  pluginExampleDirectory.path),
            ]));
      });
    });
  });
}<|MERGE_RESOLUTION|>--- conflicted
+++ resolved
@@ -113,17 +113,10 @@
 
     group('iOS', () {
       test('skip if iOS is not supported', () async {
-<<<<<<< HEAD
-        createFakePlugin('plugin', packagesDir, extraFiles: <List<String>>[
-          <String>['example', 'test'],
+        createFakePlugin('plugin', packagesDir, extraFiles: <String>[
+          'example/test',
         ], platformSupport: <String, PlatformDetails>{
           kPlatformAndroid: const PlatformDetails(PlatformSupport.inline),
-=======
-        createFakePlugin('plugin', packagesDir, extraFiles: <String>[
-          'example/test',
-        ], platformSupport: <String, PlatformSupport>{
-          kPlatformMacos: PlatformSupport.inline,
->>>>>>> e83a6833
         });
 
         final MockProcess mockProcess = MockProcess();
@@ -137,17 +130,10 @@
       });
 
       test('skip if iOS is implemented in a federated package', () async {
-<<<<<<< HEAD
-        createFakePlugin('plugin', packagesDir, extraFiles: <List<String>>[
-          <String>['example', 'test'],
+        createFakePlugin('plugin', packagesDir, extraFiles: <String>[
+          'example/test',
         ], platformSupport: <String, PlatformDetails>{
           'ios': const PlatformDetails(PlatformSupport.federated)
-=======
-        createFakePlugin('plugin', packagesDir, extraFiles: <String>[
-          'example/test',
-        ], platformSupport: <String, PlatformSupport>{
-          kPlatformIos: PlatformSupport.federated
->>>>>>> e83a6833
         });
 
         final MockProcess mockProcess = MockProcess();
@@ -161,29 +147,16 @@
       });
 
       test('running with correct destination, exclude 1 plugin', () async {
-<<<<<<< HEAD
-        createFakePlugin('plugin1', packagesDir, extraFiles: <List<String>>[
-          <String>['example', 'test'],
+        createFakePlugin('plugin1', packagesDir, extraFiles: <String>[
+          'example/test',
         ], platformSupport: <String, PlatformDetails>{
           kPlatformIos: const PlatformDetails(PlatformSupport.inline),
-        });
-        final Directory pluginDirectory2 =
-            createFakePlugin('plugin2', packagesDir, extraFiles: <List<String>>[
-          <String>['example', 'test'],
-        ], platformSupport: <String, PlatformDetails>{
-          kPlatformIos: const PlatformDetails(PlatformSupport.inline),
-=======
-        createFakePlugin('plugin1', packagesDir, extraFiles: <String>[
-          'example/test',
-        ], platformSupport: <String, PlatformSupport>{
-          kPlatformIos: PlatformSupport.inline
         });
         final Directory pluginDirectory2 =
             createFakePlugin('plugin2', packagesDir, extraFiles: <String>[
           'example/test',
-        ], platformSupport: <String, PlatformSupport>{
-          kPlatformIos: PlatformSupport.inline
->>>>>>> e83a6833
+        ], platformSupport: <String, PlatformDetails>{
+          kPlatformIos: const PlatformDetails(PlatformSupport.inline),
         });
 
         final Directory pluginExampleDirectory2 =
@@ -234,17 +207,10 @@
       test('Not specifying --ios-destination assigns an available simulator',
           () async {
         final Directory pluginDirectory =
-<<<<<<< HEAD
-            createFakePlugin('plugin', packagesDir, extraFiles: <List<String>>[
-          <String>['example', 'test'],
+            createFakePlugin('plugin', packagesDir, extraFiles: <String>[
+          'example/test',
         ], platformSupport: <String, PlatformDetails>{
           kPlatformIos: const PlatformDetails(PlatformSupport.inline),
-=======
-            createFakePlugin('plugin', packagesDir, extraFiles: <String>[
-          'example/test',
-        ], platformSupport: <String, PlatformSupport>{
-          kPlatformIos: PlatformSupport.inline
->>>>>>> e83a6833
         });
 
         final Directory pluginExampleDirectory =
@@ -292,13 +258,6 @@
 
     group('macOS', () {
       test('skip if macOS is not supported', () async {
-<<<<<<< HEAD
-        createFakePlugin('plugin', packagesDir, extraFiles: <List<String>>[
-          <String>['example', 'test'],
-        ], platformSupport: <String, PlatformDetails>{
-          kPlatformIos: const PlatformDetails(PlatformSupport.inline),
-        });
-=======
         createFakePlugin(
           'plugin',
           packagesDir,
@@ -306,7 +265,6 @@
             'example/test',
           ],
         );
->>>>>>> e83a6833
 
         final MockProcess mockProcess = MockProcess();
         mockProcess.exitCodeCompleter.complete(0);
@@ -319,17 +277,10 @@
       });
 
       test('skip if macOS is implemented in a federated package', () async {
-<<<<<<< HEAD
-        createFakePlugin('plugin', packagesDir, extraFiles: <List<String>>[
-          <String>['example', 'test'],
+        createFakePlugin('plugin', packagesDir, extraFiles: <String>[
+          'example/test',
         ], platformSupport: <String, PlatformDetails>{
           kPlatformMacos: const PlatformDetails(PlatformSupport.federated),
-=======
-        createFakePlugin('plugin', packagesDir, extraFiles: <String>[
-          'example/test',
-        ], platformSupport: <String, PlatformSupport>{
-          kPlatformMacos: PlatformSupport.federated,
->>>>>>> e83a6833
         });
 
         final MockProcess mockProcess = MockProcess();
@@ -344,17 +295,10 @@
 
       test('runs for macOS plugin', () async {
         final Directory pluginDirectory1 =
-<<<<<<< HEAD
-            createFakePlugin('plugin', packagesDir, extraFiles: <List<String>>[
-          <String>['example', 'test'],
+            createFakePlugin('plugin', packagesDir, extraFiles: <String>[
+          'example/test',
         ], platformSupport: <String, PlatformDetails>{
           kPlatformMacos: const PlatformDetails(PlatformSupport.inline),
-=======
-            createFakePlugin('plugin', packagesDir, extraFiles: <String>[
-          'example/test',
-        ], platformSupport: <String, PlatformSupport>{
-          kPlatformMacos: PlatformSupport.inline,
->>>>>>> e83a6833
         });
 
         final Directory pluginExampleDirectory =
